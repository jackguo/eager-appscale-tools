--- conflicted
+++ resolved
@@ -75,7 +75,6 @@
   except AppScalefileException as e:
     cprint(e, 'red')
     exit(1)
-<<<<<<< HEAD
 elif command == "tail":
   if len(sys.argv) < 3:
     # by default, tail the first node's logs, since that node is
@@ -100,10 +99,7 @@
   except KeyboardInterrupt:
     # don't print the stack trace on a Control-C
     pass
-elif command == "destroy":
-=======
 elif command == "destroy" or command == "down":
->>>>>>> 8825d870
   try:
     appscale.destroy()
   except AppScalefileException as e:
