--- conflicted
+++ resolved
@@ -137,7 +137,6 @@
   except Exception, e:
     LocalState.generate_crash_log(e, traceback.format_exc())
     sys.exit(1)
-<<<<<<< HEAD
 elif command == "relocate":
   if len(sys.argv) != 5:
     cprint("Usage: appscale relocate appid http_port https_port", 'red')
@@ -148,8 +147,6 @@
   except Exception, e:
     LocalState.generate_crash_log(e, traceback.format_exc())
     sys.exit(1)
-=======
->>>>>>> 0b967593
 elif command in ["--version", "-v"]:
   print APPSCALE_VERSION
   sys.exit(0)
