--- conflicted
+++ resolved
@@ -96,7 +96,6 @@
     """
     raise NotImplementedError
 
-<<<<<<< HEAD
   def does_disk_exist(self, parameters, disk):
     """
     Verifies that the specified persistent disk exists in this cloud.
@@ -108,7 +107,9 @@
         existence.
     Returns:
       True if the named persistent disk exists, and False otherwise,
-=======
+    """
+    raise NotImplementedError
+
   def does_zone_exist(self, parameters):
     """
     Verifies that the specified zone exists in this cloud.
@@ -118,7 +119,6 @@
         existence.
     Returns:
       True if the zone exists, and False otherwise.
->>>>>>> e378aefd
     """
     raise NotImplementedError
 
