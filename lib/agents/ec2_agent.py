"""
Helper library for EC2 interaction
"""
from agents.base_agent import AgentRuntimeException
from agents.base_agent import BaseAgent 
from agents.base_agent import AgentConfigurationException
import boto
from boto.exception import EC2ResponseError
import datetime
import os
import time
from appscale_logger import AppScaleLogger
from local_state import LocalState
# pylint: disable-msg=W0511
#    don't bother about todo's



class EC2Agent(BaseAgent):
  """
  EC2 infrastructure agent class which can be used to spawn and terminate
  VMs in an EC2 based environment.
  """

  # The maximum amount of time, in seconds, that we are willing to wait for
  # a virtual machine to start up, from the initial run-instances request.
  # Setting this value is a bit of an art, but we choose the value below
  # because our image is roughly 10GB in size, and if Eucalyptus doesn't
  # have the image cached, it could take half an hour to get our image
  # started.  We set this to 60 minutes so we have some leeway.
  MAX_VM_CREATION_TIME = 3600

  # The amount of time that run_instances waits between each describe-instances
  # request. Setting this value too low can cause Eucalyptus to interpret
  # requests as replay attacks.
  SLEEP_TIME = 20

  PARAM_CREDENTIALS = 'credentials'
  PARAM_GROUP = 'group'
  PARAM_IMAGE_ID = 'image_id'
  PARAM_INSTANCE_TYPE = 'instance_type'
  PARAM_KEYNAME = 'keyname'
  PARAM_INSTANCE_IDS = 'instance_ids'
  PARAM_SPOT = 'use_spot_instances'
  PARAM_SPOT_PRICE = 'max_spot_price'
  PARAM_ZONE = 'zone'

  REQUIRED_EC2_RUN_INSTANCES_PARAMS = (
    PARAM_CREDENTIALS,
    PARAM_GROUP,
    PARAM_IMAGE_ID,
    PARAM_INSTANCE_TYPE,
    PARAM_KEYNAME,
    PARAM_SPOT,
    PARAM_ZONE
  )

  REQUIRED_EC2_TERMINATE_INSTANCES_PARAMS = (
    PARAM_CREDENTIALS,
    PARAM_INSTANCE_IDS
  )

  # A list of the environment variables that must be provided
  # to control machines in Amazon EC2.
  REQUIRED_EC2_CREDENTIALS = (
    'EC2_SECRET_KEY',
    'EC2_ACCESS_KEY'
  )

  # A tuple of the credentials that we build our internal
  # credential list from.
  REQUIRED_CREDENTIALS = REQUIRED_EC2_CREDENTIALS


  DESCRIBE_INSTANCES_RETRY_COUNT = 3


  def configure_instance_security(self, parameters):
    """
    Setup EC2 security keys and groups. Required input values are read from
    the parameters dictionary. More specifically, this method expects to
    find a 'keyname' parameter and a 'group' parameter in the parameters
    dictionary. Using these provided values, this method will create a new
    EC2 key-pair and a security group. Security group will be granted permission
    to access any port on the instantiated VMs. (Also see documentation for the
    BaseAgent class)

    Args:
      parameters  A dictionary of parameters
    """
    keyname = parameters[self.PARAM_KEYNAME]
    group = parameters[self.PARAM_GROUP]

    AppScaleLogger.log("Verifying that keyname {0}".format(keyname) + \
      " is not already registered.")
    conn = self.open_connection(parameters)
    if conn.get_key_pair(keyname):
      self.handle_failure("SSH key already registered - please use a " + \
        "different keyname")

    security_groups = conn.get_all_security_groups()
    group_exists = False
    for security_group in security_groups:
      if security_group.name == group:
        self.handle_failure("Security group already exists - please use a " + \
          "different group name")

    AppScaleLogger.log("Creating key pair: {0}".format(keyname))
    key_pair = conn.create_key_pair(keyname)
    ssh_key = '{0}{1}.key'.format(LocalState.LOCAL_APPSCALE_PATH, keyname)
    LocalState.write_key_file(ssh_key, key_pair.material)

    AppScaleLogger.log('Creating security group: {0}'.format(group))
    conn.create_security_group(group, 'AppScale security group')
    conn.authorize_security_group(group, from_port=1,
      to_port=65535, ip_protocol='udp', cidr_ip='0.0.0.0/0')
    conn.authorize_security_group(group, from_port=1,
      to_port=65535, ip_protocol='tcp', cidr_ip='0.0.0.0/0')
    conn.authorize_security_group(group, ip_protocol='icmp',
      cidr_ip='0.0.0.0/0')

    return True


  def get_params_from_args(self, args):
    """
    Searches through args to build a dict containing the parameters
    necessary to interact with Amazon EC2.

    Args:
      args: A Namespace containing the arguments that the user has
        invoked an AppScale Tool with.
    """
    # need to convert this to a dict if it is not already
    if not isinstance(args, dict):
      args = vars(args)

    params = {
      self.PARAM_CREDENTIALS : {},
      self.PARAM_GROUP : args['group'],
      self.PARAM_IMAGE_ID : args['machine'],
      self.PARAM_INSTANCE_TYPE : args['instance_type'],
      self.PARAM_KEYNAME : args['keyname'],
      self.PARAM_ZONE : args['zone'],
      'IS_VERBOSE' : args.get('verbose', False)
    }


    for credential in self.REQUIRED_CREDENTIALS:
      if os.environ.get(credential):
        params[self.PARAM_CREDENTIALS][credential] = os.environ[credential]
      else:
        raise AgentConfigurationException("Couldn't find {0} in your " \
          "environment. Please set it and run AppScale again."
          .format(credential))

    if args.get('use_spot_instances') == True:
      params[self.PARAM_SPOT] = True
    else:
      params[self.PARAM_SPOT] = False

    if params[self.PARAM_SPOT]:
      if args.get('max_spot_price'):
        params[self.PARAM_SPOT_PRICE] = args['max_spot_price']
      else:
        params[self.PARAM_SPOT_PRICE] = self.get_optimal_spot_price(
          self.open_connection(params), params[self.PARAM_INSTANCE_TYPE],
          params[self.PARAM_ZONE])

    return params


  def get_params_from_yaml(self, keyname):
    """Searches through the locations.yaml file to build a dict containing the
    parameters necessary to interact with Amazon EC2.

    Args:
      keyname: The name of the SSH keypair that uniquely identifies this
        AppScale deployment.
    """
    params = {
      self.PARAM_CREDENTIALS : {},
      self.PARAM_GROUP : LocalState.get_group(keyname),
      self.PARAM_KEYNAME : keyname
    }

    for credential in self.REQUIRED_CREDENTIALS:
      if os.environ.get(credential):
        params[self.PARAM_CREDENTIALS][credential] = os.environ[credential]
      else:
        raise AgentConfigurationException("no " + credential)

    return params

  def assert_required_parameters(self, parameters, operation):
    """
    Assert that all the parameters required for the EC2 agent are in place.
    (Also see documentation for the BaseAgent class)

    Args:
      parameters  A dictionary of parameters
      operation   Operations to be invoked using the above parameters
    """
    required_params = ()
    if operation == BaseAgent.OPERATION_RUN:
      required_params = self.REQUIRED_EC2_RUN_INSTANCES_PARAMS
    elif operation == BaseAgent.OPERATION_TERMINATE:
      required_params = self.REQUIRED_EC2_TERMINATE_INSTANCES_PARAMS

    # make sure the user set something for each parameter
    for param in required_params:
      if not self.has_parameter(param, parameters):
        raise AgentConfigurationException('no ' + param)

    # next, make sure the user actually put in their credentials
    for credential in self.REQUIRED_EC2_CREDENTIALS:
      if not self.has_parameter(credential, parameters['credentials']):
        raise AgentConfigurationException('no ' + credential)

  def describe_instances(self, parameters):
    """
    Retrieves the list of running instances that have been instantiated using a
    particular EC2 keyname. The target keyname is read from the input parameter
    map. (Also see documentation for the BaseAgent class)

    Args:
      parameters  A dictionary containing the 'keyname' parameter

    Returns:
      A tuple of the form (public_ips, private_ips, instances) where each
      member is a list.
    """
    instance_ids = []
    public_ips = []
    private_ips = []

    conn = self.open_connection(parameters)
    reservations = conn.get_all_instances()
    instances = [i for r in reservations for i in r.instances]
    for i in instances:
      if i.state == 'running' and i.key_name == parameters[self.PARAM_KEYNAME]:
        instance_ids.append(i.id)
        public_ips.append(i.public_dns_name)
        private_ips.append(i.private_dns_name)
    return public_ips, private_ips, instance_ids

  def run_instances(self, count, parameters, security_configured):
    """
    Spawns the specified number of EC2 instances using the parameters
    provided. This method is blocking in that it waits until the
    requested VMs are properly booted up. However if the requested
    VMs cannot be procured within 1800 seconds, this method will treat
    it as an error and return. (Also see documentation for the BaseAgent
    class)

    Args:
      count               No. of VMs to spawned
      parameters          A dictionary of parameters. This must contain 
                          'keyname', 'group', 'image_id' and 'instance_type'
                          parameters.
      security_configured Uses this boolean value as an heuristic to
                          detect brand new AppScale deployments.

    Returns:
      A tuple of the form (instances, public_ips, private_ips)
    """
    image_id = parameters[self.PARAM_IMAGE_ID]
    instance_type = parameters[self.PARAM_INSTANCE_TYPE]
    keyname = parameters[self.PARAM_KEYNAME]
    group = parameters[self.PARAM_GROUP]
    spot = parameters[self.PARAM_SPOT]
    zone = parameters[self.PARAM_ZONE]

    AppScaleLogger.log("Starting {0} machines with machine id {1}, with " \
      "instance type {2}, keyname {3}, in security group {4}, in availability" \
      " zone {5}".format(count, image_id, instance_type, keyname, group, zone))
    if spot:
      AppScaleLogger.log("Using spot instances")
    else:
      AppScaleLogger.log("Using on-demand instances")

    start_time = datetime.datetime.now()
    active_public_ips = []
    active_private_ips = []
    active_instances = []

    try:
      attempts = 1
      while True:
        instance_info = self.describe_instances(parameters)
        active_public_ips = instance_info[0]
        active_private_ips = instance_info[1]
        active_instances = instance_info[2]

        # If security has been configured on this agent just now,
        # that's an indication that this is a fresh cloud deployment.
        # As such it's not expected to have any running VMs.
        if len(active_instances) > 0 or security_configured:
          break
        elif attempts == self.DESCRIBE_INSTANCES_RETRY_COUNT:
          self.handle_failure('Failed to invoke describe_instances')
        attempts += 1

      conn = self.open_connection(parameters)
      if spot:
        price = parameters[self.PARAM_SPOT_PRICE] or \
          self.get_optimal_spot_price(conn, instance_type, zone)

        conn.request_spot_instances(str(price), image_id, key_name=keyname,
          security_groups=[group], instance_type=instance_type, count=count,
          placement=zone)
      else:
        conn.run_instances(image_id, count, count, key_name=keyname,
          security_groups=[group], instance_type=instance_type, placement=zone)

      instance_ids = []
      public_ips = []
      private_ips = []
      end_time = datetime.datetime.now() + datetime.timedelta(0,
        self.MAX_VM_CREATION_TIME)
      now = datetime.datetime.now()

      while now < end_time:
        time_left = (end_time - now).seconds
        AppScaleLogger.log("Waiting for your instances to start...")
        public_ips, private_ips, instance_ids = self.describe_instances(
          parameters)
        public_ips = self.diff(public_ips, active_public_ips)
        private_ips = self.diff(private_ips, active_private_ips)
        instance_ids = self.diff(instance_ids, active_instances)
        if count == len(public_ips):
          break
        time.sleep(self.SLEEP_TIME)
        now = datetime.datetime.now()

      if not public_ips:
        self.handle_failure('No public IPs were able to be procured '
                            'within the time limit')

      if len(public_ips) != count:
        for index in range(0, len(public_ips)):
          if public_ips[index] == '0.0.0.0':
            instance_to_term = instance_ids[index]
            AppScaleLogger.log('Instance {0} failed to get a public IP address'\
                    'and is being terminated'.format(instance_to_term))
            conn.terminate_instances([instance_to_term])

      end_time = datetime.datetime.now()
      total_time = end_time - start_time
      if spot:
        AppScaleLogger.log("Started {0} spot instances in {1} seconds" \
          .format(count, total_time.seconds))
      else:
        AppScaleLogger.log("Started {0} on-demand instances in {1} seconds" \
          .format(count, total_time.seconds))
      return instance_ids, public_ips, private_ips
    except EC2ResponseError as exception:
      self.handle_failure('EC2 response error while starting VMs: ' +
                          exception.error_message)

  def stop_instances(self, parameters):
    """
    Stop one of more EC2 instances. The input instance IDs are
    fetched from the 'instance_ids' parameters in the input map. (Also
    see documentation for the BaseAgent class)

    Args:
      parameters  A dictionary of parameters
    """
    instance_ids = parameters[self.PARAM_INSTANCE_IDS]
    conn = self.open_connection(parameters)
    conn.stop_instances(instance_ids)
    AppScaleLogger.log('Stopping instances: '+' '.join(instance_ids))
    if not self.wait_for_status_change(parameters, conn, 'stopped',
           max_wait_time=120):
      AppScaleLogger.log("re-stopping instances: "+' '.join(instance_ids))
      conn.stop_instances(instance_ids)
      if not self.wait_for_status_change(parameters, conn, 'stopped',
            max_wait_time=120):
        self.handle_failure("ERROR: could not stop instances: " + \
            ' '.join(instance_ids))


  def terminate_instances(self, parameters):
    """
    Terminate one of more EC2 instances. The input instance IDs are
    fetched from the 'instance_ids' parameters in the input map. (Also
    see documentation for the BaseAgent class)

    Args:
      parameters:  A dictionary of parameters
    """
    instance_ids = parameters[self.PARAM_INSTANCE_IDS]
    conn = self.open_connection(parameters)
    conn.terminate_instances(instance_ids)
    AppScaleLogger.log('Terminating instances: '+' '.join(instance_ids))
    if not self.wait_for_status_change(parameters, conn, 'terminated',
            max_wait_time=120):
      AppScaleLogger.log("re-terminating instances: "+' '.join(instance_ids))
      conn.terminate_instances(instance_ids)
      if not self.wait_for_status_change(parameters, conn, 'terminated',
                max_wait_time=120):
        self.handle_failure("ERROR: could not terminate instances: " + \
            ' '.join(instance_ids))


  def wait_for_status_change(self, parameters, conn, state_requested, \
                              max_wait_time=60,poll_interval=10):
    """
    After we have sent a signal to the cloud infrastructure to change the state
      of the instances (unsually from runnning to either stoppped or 
      terminated), wait for the status to change.  If all the instances change
      successfully, return true, if not return false
    Args:
      parameters: A dictionary of parameters
      conn:       A connection object returned from self.open_connection()
      state_requrested: string of the requested final state of the instances
      max_wait_time: int of maximum amount of time (in seconds)  to wait for the
                        state change
      poll_interval: int of the number of seconds to wait between checking of
                        the state
    """
    time_start = time.time()
    instance_ids = parameters[self.PARAM_INSTANCE_IDS]
    instances_in_state = {}
    while True:
      time.sleep(poll_interval)
      reservations = conn.get_all_instances(instance_ids)
      instances = [i for r in reservations for i in r.instances]
      for i in instances:
        # instance i.id reports status = i.state
        if i.state == state_requested and \
           i.key_name == parameters[self.PARAM_KEYNAME]:
          if i.id not in instances_in_state.keys():
            instances_in_state[i.id] = 1 # mark instance done
      if len(instances_in_state.keys()) >= len(instance_ids):
        return True
      if time.time() - time_start > max_wait_time:
        return False


  def create_image(self, instance_id, name, parameters):
    """ Creates a new cloud image from the given instance id.
    
    Args:
      instance_id: id of the (stopped) instance to create an image of.
      name: A str containing the human-readable name for the image.
      parameters: A dict that contains the credentials needed to authenticate
        with AWS.
    Returns:
      A str containing the ami of the new image.
     """
    conn = self.open_connection(parameters)
    return conn.create_image(instance_id, name)


  def does_image_exist(self, parameters):
    """ Queries Amazon EC2 to see if the specified image exists.

    Args:
      parameters: A dict that contains the machine ID to check for existence.
    Returns:
      True if the machine ID exists, False otherwise.
    """
    try:
      conn = self.open_connection(parameters)
      image_id = parameters[self.PARAM_IMAGE_ID]
      conn.get_image(image_id)
      AppScaleLogger.log('Machine image {0} does exist'.format(image_id))
      return True
    except boto.exception.EC2ResponseError:
      AppScaleLogger.log('Machine image {0} does not exist'.format(image_id))
      return False


<<<<<<< HEAD
  def does_disk_exist(self, parameters, disk_name):
    """ Queries Amazon EC2 to see if the specified EBS volume exists.

    Args:
      parameters: A dict that contains the credentials needed to authenticate
        with AWS.
      disk_name: A str naming the EBS volume to check for existence.
    Returns:
      True if the named EBS volume exists, and False otherwise.
    """
    conn = self.open_connection(parameters)
    try:
      conn.get_all_volumes([disk_name])
      AppScaleLogger.log('EBS volume {0} does exist'.format(disk_name))
      return True
    except boto.exception.EC2ResponseError:
      AppScaleLogger.log('EBS volume {0} does not exist'.format(disk_name))
      return False


  def detach_disk(self, parameters, disk_name, instance_id):
    """ Detaches the EBS mount specified in disk_name from the named instance.

    Args:
      parameters: A dict with keys for each parameter needed to connect to AWS.
      disk_name: A str naming the EBS volume to detach.
      instance_id: A str naming the id of the instance that the disk should be
        detached from.
    Returns:
      True if the disk was detached, and False otherwise.
    """
    conn = self.open_connection(parameters)
    try:
      conn.detach_volume(disk_name, instance_id, device='/dev/sdc')
      return True
    except boto.exception.EC2ResponseError:
      AppScaleLogger.log("Could not detach volume with name {0}".format(
        disk_name))
=======
  def does_zone_exist(self, parameters):
    """ Queries Amazon EC2 to see if the specified availability zone exists.

    Args:
      parameters: A dict that contains the availability zone to check for
        existence.
    Returns:
      True if the availability zone exists, and False otherwise.
    """
    try:
      conn = self.open_connection(parameters)
      zone = parameters[self.PARAM_ZONE]
      conn.get_all_zones(zone)
      AppScaleLogger.log('Availability zone {0} does exist'.format(zone))
      return True
    except boto.exception.EC2ResponseError:
      AppScaleLogger.log('Availability zone {0} does not exist'.format(zone))
>>>>>>> e378aefd
      return False


  def cleanup_state(self, parameters):
    """ Removes the keyname and security group created during this AppScale
    deployment.

    Args:
      parameters: A dict that contains the keyname and security group to delete.
    """
    AppScaleLogger.log("Deleting keyname {0}".format(
      parameters[self.PARAM_KEYNAME]))
    conn = self.open_connection(parameters)
    conn.delete_key_pair(parameters[self.PARAM_KEYNAME])

    AppScaleLogger.log("Deleting security group {0}".format(
      parameters[self.PARAM_GROUP]))
    while True:
      try:
        conn.delete_security_group(parameters[self.PARAM_GROUP])
        return
      except EC2ResponseError:
        time.sleep(5)


  def get_optimal_spot_price(self, conn, instance_type, zone):
    """
    Returns the spot price for an EC2 instance of the specified instance type.
    The returned value is computed by averaging all the spot price history
    values returned by the back-end EC2 APIs and incrementing the average by
    extra 10%.

    Args:
      conn: A boto.EC2Connection that can be used to communicate with AWS.
      instance_type: A str representing the instance type whose prices we
        should speculate for.
      zone: A str representing the availability zone that the instance will
        be placed in.

    Returns:
      The estimated spot price for the specified instance type, in the
        specified availability zone.
    """
    history = conn.get_spot_price_history(product_description='Linux/UNIX',
      instance_type=instance_type, availability_zone=zone)
    var_sum = 0.0
    for entry in history:
      var_sum += entry.price
    average = var_sum / len(history)
    bid_price = average * 1.10
    AppScaleLogger.log('The average spot instance price for a {0} machine is'\
        ' {1}, and 10% more is {2}'.format(instance_type, average, bid_price))
    return bid_price

  def open_connection(self, parameters):
    """
    Initialize a connection to the back-end EC2 APIs.

    Args:
      parameters  A dictionary containing the 'credentials' parameter.

    Returns:
      An instance of Boto EC2Connection
    """
    credentials = parameters[self.PARAM_CREDENTIALS]
    return boto.connect_ec2(str(credentials['EC2_ACCESS_KEY']),
      str(credentials['EC2_SECRET_KEY']))

  def handle_failure(self, msg):
    """
    Log the specified error message and raise an AgentRuntimeException

    Args:
      msg An error message to be logged and included in the raised exception

    Raises:
      AgentRuntimeException Contains the input error message
    """
    AppScaleLogger.log(msg)
    raise AgentRuntimeException(msg)<|MERGE_RESOLUTION|>--- conflicted
+++ resolved
@@ -473,7 +473,6 @@
       return False
 
 
-<<<<<<< HEAD
   def does_disk_exist(self, parameters, disk_name):
     """ Queries Amazon EC2 to see if the specified EBS volume exists.
 
@@ -512,7 +511,9 @@
     except boto.exception.EC2ResponseError:
       AppScaleLogger.log("Could not detach volume with name {0}".format(
         disk_name))
-=======
+      return False
+
+
   def does_zone_exist(self, parameters):
     """ Queries Amazon EC2 to see if the specified availability zone exists.
 
@@ -530,7 +531,6 @@
       return True
     except boto.exception.EC2ResponseError:
       AppScaleLogger.log('Availability zone {0} does not exist'.format(zone))
->>>>>>> e378aefd
       return False
 
 
