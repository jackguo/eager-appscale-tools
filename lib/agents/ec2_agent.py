"""
Helper library for EC2 interaction
"""
from agents.base_agent import AgentRuntimeException
from agents.base_agent import BaseAgent 
from agents.base_agent import AgentConfigurationException
import boto
from boto.exception import EC2ResponseError
import datetime
import os
import time
from appscale_logger import AppScaleLogger
from local_state import LocalState
# pylint: disable-msg=W0511
#    don't bother about todo's



class EC2Agent(BaseAgent):
  """
  EC2 infrastructure agent class which can be used to spawn and terminate
  VMs in an EC2 based environment.
  """

  # The maximum amount of time, in seconds, that we are willing to wait for
  # a virtual machine to start up, from the initial run-instances request.
  # Setting this value is a bit of an art, but we choose the value below
  # because our image is roughly 10GB in size, and if Eucalyptus doesn't
  # have the image cached, it could take half an hour to get our image
  # started.
  MAX_VM_CREATION_TIME = 1800

  # The amount of time that run_instances waits between each describe-instances
  # request. Setting this value too low can cause Eucalyptus to interpret
  # requests as replay attacks.
  SLEEP_TIME = 20

  PARAM_CREDENTIALS = 'credentials'
  PARAM_GROUP = 'group'
  PARAM_IMAGE_ID = 'image_id'
  PARAM_INSTANCE_TYPE = 'instance_type'
  PARAM_KEYNAME = 'keyname'
  PARAM_INSTANCE_IDS = 'instance_ids'

  REQUIRED_EC2_RUN_INSTANCES_PARAMS = (
    PARAM_CREDENTIALS,
    PARAM_GROUP,
    PARAM_IMAGE_ID,
    PARAM_INSTANCE_TYPE,
    PARAM_KEYNAME
  )

  REQUIRED_EC2_TERMINATE_INSTANCES_PARAMS = (
    PARAM_CREDENTIALS,
    PARAM_INSTANCE_IDS
  )

  # A list of the environment variables that must be provided
  # to control machines in Amazon EC2.
  # TODO(cgb): Strictly speaking, the tools don't need
  # EC2_CERT and EC2_PRIVATE_KEY, but the AppController does.
  # Once we refactor the AppController to use a library that
  # doesn't need them, remove them from this list.
  REQUIRED_EC2_CREDENTIALS = (
    'EC2_SECRET_KEY',
    'EC2_ACCESS_KEY',
    'EC2_CERT',
    'EC2_PRIVATE_KEY'
  )

  # A tuple of the credentials that we build our internal
  # credential list from.
  REQUIRED_CREDENTIALS = REQUIRED_EC2_CREDENTIALS


  DESCRIBE_INSTANCES_RETRY_COUNT = 3

  def configure_instance_security(self, parameters):
    """
    Setup EC2 security keys and groups. Required input values are read from
    the parameters dictionary. More specifically, this method expects to
    find a 'keyname' parameter and a 'group' parameter in the parameters
    dictionary. Using these provided values, this method will create a new
    EC2 key-pair and a security group. Security group will be granted permission
    to access any port on the instantiated VMs. (Also see documentation for the
    BaseAgent class)

    Args:
      parameters  A dictionary of parameters
    """
    keyname = parameters[self.PARAM_KEYNAME]
    group = parameters[self.PARAM_GROUP]

<<<<<<< HEAD
    ssh_key = '{0}{1}.key'.format(LocalState.LOCAL_APPSCALE_PATH, keyname)
    AppScaleLogger.log('About to spawn EC2 instances - ' \
              'Expecting to find a key at {0}'.format(ssh_key))

    conn = self.open_connection(parameters)
    if os.path.exists(ssh_key):
      AppScaleLogger.log("SSH key found locally: "+ssh_key)
    else:
      AppScaleLogger.log("SSH not key found, fetching from cloud")
      key_pair = conn.get_key_pair(keyname)
      if key_pair is None:
        AppScaleLogger.log('Creating key pair: ' + keyname)
        key_pair = conn.create_key_pair(keyname)
      # TODO(brian): this does not always work.  Need to investigate why.
      # print "calling: key_pair.save(LocalState.LOCAL_APPSCALE_PATH)"
      # key_pair.save(LocalState.LOCAL_APPSCALE_PATH)
      AppScaleLogger.log("calling: LocalState.write_key_file("+ssh_key+", "+\
        key_pair.material+")")
      LocalState.write_key_file(ssh_key, key_pair.material)
=======
    AppScaleLogger.log("Verifying that keyname {0}".format(keyname) + \
      " is not already registered.")
    conn = self.open_connection(parameters)
    if conn.get_key_pair(keyname):
      self.handle_failure("SSH key already registered - please use a " + \
        "different keyname")
>>>>>>> 97a798e4

    security_groups = conn.get_all_security_groups()
    group_exists = False
    for security_group in security_groups:
      if security_group.name == group:
        group_exists = True
        break

    if group_exists:
      self.handle_failure("Security group already exists - please use a " + \
        "different group name")

    AppScaleLogger.log("Creating key pair: {0}".format(keyname))
    key_pair = conn.create_key_pair(keyname)
    ssh_key = '{0}{1}.key'.format(LocalState.LOCAL_APPSCALE_PATH, keyname)
    LocalState.write_key_file(ssh_key, key_pair.material)

    AppScaleLogger.log('Creating security group: {0}'.format(group))
    conn.create_security_group(group, 'AppScale security group')
    conn.authorize_security_group(group, from_port=1,
      to_port=65535, ip_protocol='udp', cidr_ip='0.0.0.0/0')
    conn.authorize_security_group(group, from_port=1,
      to_port=65535, ip_protocol='tcp', cidr_ip='0.0.0.0/0')
    conn.authorize_security_group(group, ip_protocol='icmp',
      cidr_ip='0.0.0.0/0')

    return True


  def get_params_from_args(self, args):
    """
    Searches through args to build a dict containing the parameters
    necessary to interact with Amazon EC2.

    Args:
      args: A Namespace containing the arguments that the user has
        invoked an AppScale Tool with.
    """
    # need to convert this to a dict if it is not already
    if not isinstance(args, dict):
      args = vars(args)

    params = {
      self.PARAM_CREDENTIALS : {},
      self.PARAM_GROUP : args['group'],
      self.PARAM_IMAGE_ID : args['machine'],
      self.PARAM_INSTANCE_TYPE : args['instance_type'],
      self.PARAM_KEYNAME : args['keyname'],
    }

    for credential in self.REQUIRED_CREDENTIALS:
      if os.environ[credential] and os.environ[credential] != '':
        params[self.PARAM_CREDENTIALS][credential] = os.environ[credential]
      else:
        raise AgentConfigurationException("no " + credential)

    return params


  def get_params_from_yaml(self, keyname):
    """Searches through the locations.yaml file to build a dict containing the
    parameters necessary to interact with Amazon EC2.

    Args:
      keyname: The name of the SSH keypair that uniquely identifies this
        AppScale deployment.
    """
    params = {
      self.PARAM_CREDENTIALS : {},
      self.PARAM_GROUP : LocalState.get_group(keyname),
      self.PARAM_KEYNAME : keyname
    }

    for credential in self.REQUIRED_CREDENTIALS:
      if os.environ[credential] and os.environ[credential] != '':
        params[self.PARAM_CREDENTIALS][credential] = os.environ[credential]
      else:
        raise AgentConfigurationException("no " + credential)

    return params

  def assert_required_parameters(self, parameters, operation):
    """
    Assert that all the parameters required for the EC2 agent are in place.
    (Also see documentation for the BaseAgent class)

    Args:
      parameters  A dictionary of parameters
      operation   Operations to be invoked using the above parameters
    """
    required_params = ()
    if operation == BaseAgent.OPERATION_RUN:
      required_params = self.REQUIRED_EC2_RUN_INSTANCES_PARAMS
    elif operation == BaseAgent.OPERATION_TERMINATE:
      required_params = self.REQUIRED_EC2_TERMINATE_INSTANCES_PARAMS

    # make sure the user set something for each parameter
    for param in required_params:
      if not self.has_parameter(param, parameters):
        raise AgentConfigurationException('no ' + param)

    # next, make sure the user actually put in their credentials
    for credential in self.REQUIRED_EC2_CREDENTIALS:
      if not self.has_parameter(credential, parameters['credentials']):
        raise AgentConfigurationException('no ' + credential)

  def describe_instances(self, parameters):
    """
    Retrieves the list of running instances that have been instantiated using a
    particular EC2 keyname. The target keyname is read from the input parameter
    map. (Also see documentation for the BaseAgent class)

    Args:
      parameters  A dictionary containing the 'keyname' parameter

    Returns:
      A tuple of the form (public_ips, private_ips, instances) where each
      member is a list.
    """
    instance_ids = []
    public_ips = []
    private_ips = []

    conn = self.open_connection(parameters)
    reservations = conn.get_all_instances()
    instances = [i for r in reservations for i in r.instances]
    for i in instances:
      if i.state == 'running' and i.key_name == parameters[self.PARAM_KEYNAME]:
        instance_ids.append(i.id)
        public_ips.append(i.public_dns_name)
        private_ips.append(i.private_dns_name)
    return public_ips, private_ips, instance_ids

  def run_instances(self, count, parameters, security_configured):
    """
    Spawns the specified number of EC2 instances using the parameters
    provided. This method is blocking in that it waits until the
    requested VMs are properly booted up. However if the requested
    VMs cannot be procured within 1800 seconds, this method will treat
    it as an error and return. (Also see documentation for the BaseAgent
    class)

    Args:
      count               No. of VMs to spawned
      parameters          A dictionary of parameters. This must contain 
                          'keyname', 'group', 'image_id' and 'instance_type'
                          parameters.
      security_configured Uses this boolean value as an heuristic to
                          detect brand new AppScale deployments.

    Returns:
      A tuple of the form (instances, public_ips, private_ips)
    """
    image_id = parameters[self.PARAM_IMAGE_ID]
    instance_type = parameters[self.PARAM_INSTANCE_TYPE]
    keyname = parameters[self.PARAM_KEYNAME]
    group = parameters[self.PARAM_GROUP]
    spot = False

    AppScaleLogger.log('[{0}] [{1}] [{2}] [{3}] [ec2] [{4}] [{5}]'.format(count,
      image_id, instance_type, keyname, group, spot))

    start_time = datetime.datetime.now()
    active_public_ips = []
    active_private_ips = []
    active_instances = []

    try:
      attempts = 1
      while True:
        instance_info = self.describe_instances(parameters)
        active_public_ips = instance_info[0]
        active_private_ips = instance_info[1]
        active_instances = instance_info[2]

        # If security has been configured on this agent just now,
        # that's an indication that this is a fresh cloud deployment.
        # As such it's not expected to have any running VMs.
        if len(active_instances) > 0 or security_configured:
          break
        elif attempts == self.DESCRIBE_INSTANCES_RETRY_COUNT:
          self.handle_failure('Failed to invoke describe_instances')
        attempts += 1

      conn = self.open_connection(parameters)
      if spot:
        price = self.get_optimal_spot_price(conn, instance_type)
        conn.request_spot_instances(str(price), image_id, key_name=keyname,
          security_groups=[group], instance_type=instance_type, count=count)
      else:
        conn.run_instances(image_id, count, count, key_name=keyname,
          security_groups=[group], instance_type=instance_type)

      instance_ids = []
      public_ips = []
      private_ips = []
      end_time = datetime.datetime.now() + datetime.timedelta(0,
        self.MAX_VM_CREATION_TIME)
      now = datetime.datetime.now()

      while now < end_time:
        time_left = (end_time - now).seconds
        AppScaleLogger.log('[{0}] {1} seconds left...'.format(now, time_left))
        instance_info = self.describe_instances(parameters)
        public_ips = instance_info[0]
        private_ips = instance_info[1]
        instance_ids = instance_info[2]
        public_ips = self.diff(public_ips, active_public_ips)
        private_ips = self.diff(private_ips, active_private_ips)
        instance_ids = self.diff(instance_ids, active_instances)
        if count == len(public_ips):
          break
        time.sleep(self.SLEEP_TIME)
        now = datetime.datetime.now()

      if not public_ips:
        self.handle_failure('No public IPs were able to be procured '
                            'within the time limit')

      if len(public_ips) != count:
        for index in range(0, len(public_ips)):
          if public_ips[index] == '0.0.0.0':
            instance_to_term = instance_ids[index]
            AppScaleLogger.log('Instance {0} failed to get a public IP address'\
                    'and is being terminated'.format(instance_to_term))
            conn.terminate_instances([instance_to_term])

      end_time = datetime.datetime.now()
      total_time = end_time - start_time
      if spot:
        AppScaleLogger.log('TIMING: It took {0} seconds to spawn {1} spot ' \
                  'instances'.format(total_time.seconds, count))
      else:
        AppScaleLogger.log('TIMING: It took {0} seconds to spawn {1} ' \
                  'regular instances'.format(total_time.seconds, count))
      return instance_ids, public_ips, private_ips
    except EC2ResponseError as exception:
      self.handle_failure('EC2 response error while starting VMs: ' +
                          exception.error_message)

  def stop_instances(self, parameters):
    """
    Stop one of more EC2 instances. The input instance IDs are
    fetched from the 'instance_ids' parameters in the input map. (Also
    see documentation for the BaseAgent class)

    Args:
      parameters  A dictionary of parameters
    """
    instance_ids = parameters[self.PARAM_INSTANCE_IDS]
    conn = self.open_connection(parameters)
    conn.stop_instances(instance_ids)
    AppScaleLogger.log('Stopping instances: '+' '.join(instance_ids))
    if not self.wait_for_status_change(parameters, conn, 'stopped',\
           max_wait_time=120):
      AppScaleLogger.log("re-stopping instances: "+' '.join(instance_ids))
      conn.stop_instances(instance_ids)
      if not self.wait_for_status_change(parameters, conn, 'stopped',\
            max_wait_time=120):
        self.handle_failure("ERROR: could not stop instances: "+\
            ' '.join(instance_ids))


  def terminate_instances(self, parameters):
    """
    Terminate one of more EC2 instances. The input instance IDs are
    fetched from the 'instance_ids' parameters in the input map. (Also
    see documentation for the BaseAgent class)

    Args:
      parameters:  A dictionary of parameters
    """
    instance_ids = parameters[self.PARAM_INSTANCE_IDS]
    conn = self.open_connection(parameters)
    conn.terminate_instances(instance_ids)
    AppScaleLogger.log('Terminating instances: '+' '.join(instance_ids))
    if not self.wait_for_status_change(parameters, conn, 'terminated',\
            max_wait_time=120):
      AppScaleLogger.log("re-terminating instances: "+' '.join(instance_ids))
      conn.terminate_instances(instance_ids)
      if not self.wait_for_status_change(parameters, conn, 'terminated',\
                max_wait_time=120):
        self.handle_failure("ERROR: could not terminate instances: "+\
            ' '.join(instance_ids))


  def wait_for_status_change(self, parameters, conn, state_requested, \
                              max_wait_time=60,poll_interval=10):
    """
    After we have sent a signal to the cloud infrastructure to change the state
      of the instances (unsually from runnning to either stoppped or 
      terminated), wait for the status to change.  If all the instances change
      successfully, return true, if not return false
    Args:
      parameters: A dictionary of parameters
      conn:       A connection object returned from self.open_connection()
      state_requrested: string of the requested final state of the instances
      max_wait_time: int of maximum amount of time (in seconds)  to wait for the
                        state change
      poll_interval: int of the number of seconds to wait between checking of
                        the state
    """
    time_start = time.time()
    instance_ids = parameters[self.PARAM_INSTANCE_IDS]
    instances_in_state = {}
    while True:
      time.sleep(poll_interval)
      reservations = conn.get_all_instances(instance_ids)
      instances = [i for r in reservations for i in r.instances]
      for i in instances:
        # instance i.id reports status = i.state
        if i.state == state_requested and \
           i.key_name == parameters[self.PARAM_KEYNAME]:
          if i.id not in instances_in_state.keys():
            instances_in_state[i.id] = 1 #mark instance done
      if len(instances_in_state.keys()) >= len(instance_ids):
        return True
      if time.time()-time_start > max_wait_time:
        return False




  def create_image(self, instance_id, name, parameters):
    """
    Take the instance id and name, and creates a cloud image
    
    Args:
      instance_id: id of the (stopped) instance to create an image of
      name: human readable name for the image
    Return:
      str containing the id of the new image
     """
    conn = self.open_connection(parameters)
    id_str = conn.create_image(instance_id, name)
    return id_str


  def does_image_exist(self, parameters):
    """
    Queries Amazon EC2 to see if the specified image exists.

    Args:
      parameters A dict that contains the machine ID to check for existence.
    Returns:
      True if the machine ID exists, False otherwise.
    """
    try:
      conn = self.open_connection(parameters)
      image_id = parameters[self.PARAM_IMAGE_ID]
      conn.get_image(image_id)
      AppScaleLogger.log('Machine image {0} does exist'.format(image_id))
      return True
    except boto.exception.EC2ResponseError:
      AppScaleLogger.log('Machine image {0} does not exist'.format(image_id))
      return False

  def cleanup_state(self, parameters):
    """
    Removes the keyname and security group created during this AppScale
    deployment.

    Args:
      parameters: A dict that contains the keyname and security group to delete.
    """
    AppScaleLogger.log("Deleting keyname {0}".format(
      parameters[self.PARAM_KEYNAME]))
    conn = self.open_connection(parameters)
    conn.delete_key_pair(parameters[self.PARAM_KEYNAME])

    AppScaleLogger.log("Deleting security group {0}".format(
      parameters[self.PARAM_GROUP]))
    while True:
      try:
        conn.delete_security_group(parameters[self.PARAM_GROUP])
        break
      except EC2ResponseError:
        time.sleep(5)


  def get_optimal_spot_price(self, conn, instance_type):
    """
    Returns the spot price for an EC2 instance of the specified instance type.
    The returned value is computed by averaging all the spot price history
    values returned by the back-end EC2 APIs and incrementing the average by
    extra 20%.

    Args:
      instance_type An EC2 instance type

    Returns:
      The estimated spot price for the specified instance type
    """
    history = conn.get_spot_price_history(product_description='Linux/UNIX',
      instance_type=instance_type)
    var_sum = 0.0
    for entry in history:
      var_sum += entry.price
    average = var_sum / len(history)
    plus_twenty = average * 1.20
    AppScaleLogger.log('The average spot instance price for a {0} machine is'\
        ' {1}, and 20% more is {2}'.format(instance_type, average, plus_twenty))
    return plus_twenty

  def open_connection(self, parameters):
    """
    Initialize a connection to the back-end EC2 APIs.

    Args:
      parameters  A dictionary containing the 'credentials' parameter.

    Returns:
      An instance of Boto EC2Connection
    """
    credentials = parameters[self.PARAM_CREDENTIALS]
    return boto.connect_ec2(str(credentials['EC2_ACCESS_KEY']),
      str(credentials['EC2_SECRET_KEY']))

  def handle_failure(self, msg):
    """
    Log the specified error message and raise an AgentRuntimeException

    Args:
      msg An error message to be logged and included in the raised exception

    Raises:
      AgentRuntimeException Contains the input error message
    """
    AppScaleLogger.log(msg)
    raise AgentRuntimeException(msg)
<|MERGE_RESOLUTION|>--- conflicted
+++ resolved
@@ -91,34 +91,12 @@
     keyname = parameters[self.PARAM_KEYNAME]
     group = parameters[self.PARAM_GROUP]
 
-<<<<<<< HEAD
-    ssh_key = '{0}{1}.key'.format(LocalState.LOCAL_APPSCALE_PATH, keyname)
-    AppScaleLogger.log('About to spawn EC2 instances - ' \
-              'Expecting to find a key at {0}'.format(ssh_key))
-
-    conn = self.open_connection(parameters)
-    if os.path.exists(ssh_key):
-      AppScaleLogger.log("SSH key found locally: "+ssh_key)
-    else:
-      AppScaleLogger.log("SSH not key found, fetching from cloud")
-      key_pair = conn.get_key_pair(keyname)
-      if key_pair is None:
-        AppScaleLogger.log('Creating key pair: ' + keyname)
-        key_pair = conn.create_key_pair(keyname)
-      # TODO(brian): this does not always work.  Need to investigate why.
-      # print "calling: key_pair.save(LocalState.LOCAL_APPSCALE_PATH)"
-      # key_pair.save(LocalState.LOCAL_APPSCALE_PATH)
-      AppScaleLogger.log("calling: LocalState.write_key_file("+ssh_key+", "+\
-        key_pair.material+")")
-      LocalState.write_key_file(ssh_key, key_pair.material)
-=======
     AppScaleLogger.log("Verifying that keyname {0}".format(keyname) + \
       " is not already registered.")
     conn = self.open_connection(parameters)
     if conn.get_key_pair(keyname):
       self.handle_failure("SSH key already registered - please use a " + \
         "different keyname")
->>>>>>> 97a798e4
 
     security_groups = conn.get_all_security_groups()
     group_exists = False
