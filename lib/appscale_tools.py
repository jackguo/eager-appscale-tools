#!/usr/bin/env python
# Programmer: Chris Bunch (chris@appscale.com)


# General-purpose Python library imports
import os
<<<<<<< HEAD
=======
import sys
>>>>>>> d501ed0d
import time


# AppScale-specific imports
from agents.factory import InfrastructureAgentFactory
from appcontroller_client import AppControllerClient
from appscale_logger import AppScaleLogger
from custom_exceptions import AppScaleException
from custom_exceptions import BadConfigurationException
from local_state import APPSCALE_VERSION
from local_state import LocalState
from node_layout import NodeLayout
from remote_helper import RemoteHelper
from user_app_client import UserAppClient


class AppScaleTools():
  """AppScaleTools provides callers with a way to start, stop, and interact
  with AppScale deployments, on virtualized clusters or on cloud
  infrastructures.

  These methods provide an interface for users who wish to start and control
  AppScale through a dict of parameters. An alternative to this method is to
  use the AppScale class, which stores state in an AppScalefile in the
  current working directory (as opposed to a dict), but under the hood these
  methods get called anyways.
  """


  # The number of seconds to wait to give services time to start up or shut
  # down.
  SLEEP_TIME = 5


  @classmethod
  def describe_instances(cls, options):
    """Queries each node in the currently running AppScale deployment and
    reports on their status.

    Args:
      options: A Namespace that has fields for each parameter that can be
        passed in via the command-line interface.
    """
    login_host = LocalState.get_login_host(options.keyname)
    login_acc = AppControllerClient(login_host,
      LocalState.get_secret_key(options.keyname))

    for ip in login_acc.get_all_public_ips():
      acc = AppControllerClient(ip, LocalState.get_secret_key(options.keyname))
      AppScaleLogger.log(acc.get_status())


  @classmethod
  def remove_app(cls, options):
    """Instructs AppScale to no longer host the named application.

    Args:
      options: A Namespace that has fields for each parameter that can be
        passed in via the command-line interface.
    """
    if not options.confirm:
      response = raw_input("Are you sure you want to remove this application? ")
      if response not in ['y', 'yes']:
        raise AppScaleException("Cancelled application removal.")

    login_host = LocalState.get_login_host(options.keyname)
    acc = AppControllerClient(login_host, LocalState.get_secret_key(
      options.keyname))
    userappserver_host = acc.get_uaserver_host(options.verbose)
    userappclient = UserAppClient(userappserver_host, LocalState.get_secret_key(
      options.keyname))
    if not userappclient.does_app_exist(options.appname):
      raise AppScaleException("The given application is not currently running.")

    acc.stop_app(options.appname)
    AppScaleLogger.log("Please wait for your app to shut down.")
    while True:
      if acc.is_app_running(options.appname):
        time.sleep(cls.SLEEP_TIME)
      else:
        break
    AppScaleLogger.success("Done shutting down {0}".format(options.appname))


  @classmethod
  def reset_password(cls, options):
    """Resets a user's password the currently running AppScale deployment.

    Args:
      options: A Namespace that has fields for each parameter that can be
        passed in via the command-line interface.
    """
    secret = LocalState.get_secret_key(options.keyname)
    username, password = LocalState.get_credentials(is_admin=False)
    encrypted_password = LocalState.encrypt_password(username, password)

    acc = AppControllerClient(LocalState.get_login_host(options.keyname),
      secret)
    userappserver_ip = acc.get_uaserver_host(options.verbose)
    uac = UserAppClient(userappserver_ip, secret)

    try:
      uac.change_password(username, encrypted_password)
      AppScaleLogger.success("The password was successfully changed for the " + \
        "given user.")
    except Exception as e:
      AppScaleLogger.warn("Could not change the user's password for the " + \
        "following reason: {0}".format(str(e)))
      sys.exit(1)


  @classmethod
  def gather_logs(cls, options):
    """Collects logs from each machine in the currently running AppScale
    deployment.

    Args:
      options: A Namespace that has fields for each parameter that can be
        passed in via the command-line interface.
    """
    # First, make sure that the place we want to store logs doesn't
    # already exist.
    if os.path.exists(options.location):
      raise AppScaleException("Can't gather logs, as the location you " + \
        "specified, {0}, already exists.".format(options.location))
    else:
      os.mkdir(options.location)

    acc = AppControllerClient(LocalState.get_login_host(options.keyname),
      LocalState.get_secret_key(options.keyname))
    for ip in acc.get_all_public_ips():
      # Get the logs from each node, and store them in our local directory
      local_dir = "{0}/{1}".format(options.location, ip)
      os.mkdir(local_dir)
      RemoteHelper.scp_remote_to_local(ip, options.keyname, '/var/log/appscale',
        local_dir, options.verbose)
    AppScaleLogger.success("Successfully copied logs to {0}".format(
      options.location))


  @classmethod
  def run_instances(cls, options):
    """Starts a new AppScale deployment with the parameters given.

    Args:
      options: A Namespace that has fields for each parameter that can be
        passed in via the command-line interface.
    Raises:
      BadConfigurationException: If the user passes in options that are not
        sufficient to start an AppScale deplyoment (e.g., running on EC2 but
        not specifying the AMI to use), or if the user provides us
        contradictory options (e.g., running on EC2 but not specifying EC2
        credentials).
    """
    LocalState.make_appscale_directory()
    LocalState.ensure_appscale_isnt_running(options.keyname, options.force)

    if options.infrastructure:
      AppScaleLogger.log("Starting AppScale " + APPSCALE_VERSION +
        " over the " + options.infrastructure + " cloud.")
    else:
      AppScaleLogger.log("Starting AppScale " + APPSCALE_VERSION +
        " over a virtualized cluster.")
    AppScaleLogger.remote_log_tools_state(options, "started")

    node_layout = NodeLayout(options)
    if not node_layout.is_valid():
      raise BadConfigurationException("There were errors with your " + \
        "placement strategy:\n{0}".format(str(node_layout.errors())))

    if not node_layout.is_supported():
      AppScaleLogger.warn("Warning: This deployment strategy is not " + \
        "officially supported.")

    public_ip, instance_id = RemoteHelper.start_head_node(options, node_layout)
    AppScaleLogger.log("\nPlease wait for AppScale to prepare your machines " +
      "for use.")

    # Write our metadata as soon as possible to let users SSH into those
    # machines via 'appscale ssh'
    LocalState.update_local_metadata(options, node_layout, public_ip,
      instance_id)
    RemoteHelper.copy_local_metadata(public_ip, options.keyname,
      options.verbose)

    acc = AppControllerClient(public_ip, LocalState.get_secret_key(
      options.keyname))
    uaserver_host = acc.get_uaserver_host(options.verbose)
    RemoteHelper.sleep_until_port_is_open(public_ip, UserAppClient.PORT,
      options.verbose)

    # Update our metadata again so that users can SSH into other boxes that
    # may have been started.
    LocalState.update_local_metadata(options, node_layout, public_ip,
      instance_id)
    RemoteHelper.copy_local_metadata(public_ip, options.keyname,
      options.verbose)

    AppScaleLogger.log("UserAppServer is at {0}".format(uaserver_host))

    uaserver_client = UserAppClient(uaserver_host,
      LocalState.get_secret_key(options.keyname))

    if 'admin_user' in options and 'admin_pass' in options:
      AppScaleLogger.log("Using the provided admin username/password")
      username, password = options.admin_user, options.admin_pass
    elif 'test' in options:
      AppScaleLogger.log("Using default admin username/password")
      username, password = LocalState.DEFAULT_USER, LocalState.DEFAULT_PASSWORD
    else:
      username, password = LocalState.get_credentials()

    RemoteHelper.create_user_accounts(username, password, uaserver_host,
      options.keyname)
    uaserver_client.set_admin_role(username)

    RemoteHelper.wait_for_machines_to_finish_loading(public_ip, options.keyname)
    # Finally, update our metadata once we know that all of the machines are
    # up and have started all their API services.
    LocalState.update_local_metadata(options, node_layout, public_ip,
      instance_id)
    RemoteHelper.copy_local_metadata(public_ip, options.keyname, options.verbose)

    AppScaleLogger.success("AppScale successfully started!")
    AppScaleLogger.success("View status information about your AppScale " + \
      "deployment at http://{0}/status".format(LocalState.get_login_host(
      options.keyname)))
    AppScaleLogger.remote_log_tools_state(options, "finished")


  @classmethod
  def terminate_instances(cls, options):
    """Stops all services running in an AppScale deployment, and in cloud
    deployments, also powers off the instances previously spawned.

    Raises:
      AppScaleException: If AppScale is not running, and thus can't be
      terminated.
    """
    if not os.path.exists(LocalState.get_locations_yaml_location(
      options.keyname)):
      raise AppScaleException("AppScale is not running with the keyname {0}".
        format(options.keyname))

    if LocalState.get_infrastructure(options.keyname) in \
      InfrastructureAgentFactory.VALID_AGENTS:
      RemoteHelper.terminate_cloud_infrastructure(options.keyname,
        options.verbose)
    else:
      RemoteHelper.terminate_virtualized_cluster(options.keyname,
        options.verbose)

    LocalState.cleanup_appscale_files(options.keyname)
    AppScaleLogger.success("Successfully shut down your AppScale deployment.")<|MERGE_RESOLUTION|>--- conflicted
+++ resolved
@@ -4,10 +4,7 @@
 
 # General-purpose Python library imports
 import os
-<<<<<<< HEAD
-=======
 import sys
->>>>>>> d501ed0d
 import time
 
 
@@ -61,65 +58,6 @@
 
 
   @classmethod
-  def remove_app(cls, options):
-    """Instructs AppScale to no longer host the named application.
-
-    Args:
-      options: A Namespace that has fields for each parameter that can be
-        passed in via the command-line interface.
-    """
-    if not options.confirm:
-      response = raw_input("Are you sure you want to remove this application? ")
-      if response not in ['y', 'yes']:
-        raise AppScaleException("Cancelled application removal.")
-
-    login_host = LocalState.get_login_host(options.keyname)
-    acc = AppControllerClient(login_host, LocalState.get_secret_key(
-      options.keyname))
-    userappserver_host = acc.get_uaserver_host(options.verbose)
-    userappclient = UserAppClient(userappserver_host, LocalState.get_secret_key(
-      options.keyname))
-    if not userappclient.does_app_exist(options.appname):
-      raise AppScaleException("The given application is not currently running.")
-
-    acc.stop_app(options.appname)
-    AppScaleLogger.log("Please wait for your app to shut down.")
-    while True:
-      if acc.is_app_running(options.appname):
-        time.sleep(cls.SLEEP_TIME)
-      else:
-        break
-    AppScaleLogger.success("Done shutting down {0}".format(options.appname))
-
-
-  @classmethod
-  def reset_password(cls, options):
-    """Resets a user's password the currently running AppScale deployment.
-
-    Args:
-      options: A Namespace that has fields for each parameter that can be
-        passed in via the command-line interface.
-    """
-    secret = LocalState.get_secret_key(options.keyname)
-    username, password = LocalState.get_credentials(is_admin=False)
-    encrypted_password = LocalState.encrypt_password(username, password)
-
-    acc = AppControllerClient(LocalState.get_login_host(options.keyname),
-      secret)
-    userappserver_ip = acc.get_uaserver_host(options.verbose)
-    uac = UserAppClient(userappserver_ip, secret)
-
-    try:
-      uac.change_password(username, encrypted_password)
-      AppScaleLogger.success("The password was successfully changed for the " + \
-        "given user.")
-    except Exception as e:
-      AppScaleLogger.warn("Could not change the user's password for the " + \
-        "following reason: {0}".format(str(e)))
-      sys.exit(1)
-
-
-  @classmethod
   def gather_logs(cls, options):
     """Collects logs from each machine in the currently running AppScale
     deployment.
@@ -149,6 +87,65 @@
 
 
   @classmethod
+  def remove_app(cls, options):
+    """Instructs AppScale to no longer host the named application.
+
+    Args:
+      options: A Namespace that has fields for each parameter that can be
+        passed in via the command-line interface.
+    """
+    if not options.confirm:
+      response = raw_input("Are you sure you want to remove this application? ")
+      if response not in ['y', 'yes']:
+        raise AppScaleException("Cancelled application removal.")
+
+    login_host = LocalState.get_login_host(options.keyname)
+    acc = AppControllerClient(login_host, LocalState.get_secret_key(
+      options.keyname))
+    userappserver_host = acc.get_uaserver_host(options.verbose)
+    userappclient = UserAppClient(userappserver_host, LocalState.get_secret_key(
+      options.keyname))
+    if not userappclient.does_app_exist(options.appname):
+      raise AppScaleException("The given application is not currently running.")
+
+    acc.stop_app(options.appname)
+    AppScaleLogger.log("Please wait for your app to shut down.")
+    while True:
+      if acc.is_app_running(options.appname):
+        time.sleep(cls.SLEEP_TIME)
+      else:
+        break
+    AppScaleLogger.success("Done shutting down {0}".format(options.appname))
+
+
+  @classmethod
+  def reset_password(cls, options):
+    """Resets a user's password the currently running AppScale deployment.
+
+    Args:
+      options: A Namespace that has fields for each parameter that can be
+        passed in via the command-line interface.
+    """
+    secret = LocalState.get_secret_key(options.keyname)
+    username, password = LocalState.get_credentials(is_admin=False)
+    encrypted_password = LocalState.encrypt_password(username, password)
+
+    acc = AppControllerClient(LocalState.get_login_host(options.keyname),
+      secret)
+    userappserver_ip = acc.get_uaserver_host(options.verbose)
+    uac = UserAppClient(userappserver_ip, secret)
+
+    try:
+      uac.change_password(username, encrypted_password)
+      AppScaleLogger.success("The password was successfully changed for the " + \
+        "given user.")
+    except Exception as e:
+      AppScaleLogger.warn("Could not change the user's password for the " + \
+        "following reason: {0}".format(str(e)))
+      sys.exit(1)
+
+
+  @classmethod
   def run_instances(cls, options):
     """Starts a new AppScale deployment with the parameters given.
 
