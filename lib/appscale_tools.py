#!/usr/bin/env python
# Programmer: Chris Bunch (chris@appscale.com)


# General-purpose Python library imports
<<<<<<< HEAD
import json
=======
import os
import re
import sys
>>>>>>> 97a798e4
import time


# AppScale-specific imports
from agents.factory import InfrastructureAgentFactory
from appcontroller_client import AppControllerClient
from appengine_helper import AppEngineHelper
from appscale_logger import AppScaleLogger
from custom_exceptions import AppScaleException
from custom_exceptions import BadConfigurationException
from local_state import APPSCALE_VERSION
from local_state import LocalState
from node_layout import NodeLayout
from remote_helper import RemoteHelper
from user_app_client import UserAppClient


class AppScaleTools():
  """AppScaleTools provides callers with a way to start, stop, and interact
  with AppScale deployments, on virtualized clusters or on cloud
  infrastructures.

  These methods provide an interface for users who wish to start and control
  AppScale through a dict of parameters. An alternative to this method is to
  use the AppScale class, which stores state in an AppScalefile in the
  current working directory (as opposed to a dict), but under the hood these
  methods get called anyways.
  """


  # The number of seconds to wait to give services time to start up or shut
  # down.
  SLEEP_TIME = 5


  @classmethod
  def describe_instances(cls, options):
    """Queries each node in the currently running AppScale deployment and
    reports on their status.

    Args:
      options: A Namespace that has fields for each parameter that can be
        passed in via the command-line interface.
    """
    login_host = LocalState.get_login_host(options.keyname)
    login_acc = AppControllerClient(login_host,
      LocalState.get_secret_key(options.keyname))

    for ip in login_acc.get_all_public_ips():
      acc = AppControllerClient(ip, LocalState.get_secret_key(options.keyname))
      AppScaleLogger.log(acc.get_status())


  @classmethod
  def gather_logs(cls, options):
    """Collects logs from each machine in the currently running AppScale
    deployment.

    Args:
      options: A Namespace that has fields for each parameter that can be
        passed in via the command-line interface.
    """
    # First, make sure that the place we want to store logs doesn't
    # already exist.
    if os.path.exists(options.location):
      raise AppScaleException("Can't gather logs, as the location you " + \
        "specified, {0}, already exists.".format(options.location))

    acc = AppControllerClient(LocalState.get_login_host(options.keyname),
      LocalState.get_secret_key(options.keyname))

    # do the mkdir after we get the secret key, so that a bad keyname will
    # cause the tool to crash and not create this directory
    os.mkdir(options.location)

    for ip in acc.get_all_public_ips():
      # Get the logs from each node, and store them in our local directory
      local_dir = "{0}/{1}".format(options.location, ip)
      os.mkdir(local_dir)
      RemoteHelper.scp_remote_to_local(ip, options.keyname, '/var/log/appscale',
        local_dir, options.verbose)
    AppScaleLogger.success("Successfully copied logs to {0}".format(
      options.location))


  @classmethod
  def remove_app(cls, options):
    """Instructs AppScale to no longer host the named application.

    Args:
      options: A Namespace that has fields for each parameter that can be
        passed in via the command-line interface.
    """
    if not options.confirm:
      response = raw_input("Are you sure you want to remove this " + \
        "application? (Y/N) ")
      if response not in ['y', 'yes', 'Y', 'YES']:
        raise AppScaleException("Cancelled application removal.")

    login_host = LocalState.get_login_host(options.keyname)
    acc = AppControllerClient(login_host, LocalState.get_secret_key(
      options.keyname))
    userappserver_host = acc.get_uaserver_host(options.verbose)
    userappclient = UserAppClient(userappserver_host, LocalState.get_secret_key(
      options.keyname))
    if not userappclient.does_app_exist(options.appname):
      raise AppScaleException("The given application is not currently running.")

    acc.stop_app(options.appname)
    AppScaleLogger.log("Please wait for your app to shut down.")
    while True:
      if acc.is_app_running(options.appname):
        time.sleep(cls.SLEEP_TIME)
      else:
        break
    AppScaleLogger.success("Done shutting down {0}".format(options.appname))


  @classmethod
  def reset_password(cls, options):
    """Resets a user's password the currently running AppScale deployment.

    Args:
      options: A Namespace that has fields for each parameter that can be
        passed in via the command-line interface.
    """
    secret = LocalState.get_secret_key(options.keyname)
    username, password = LocalState.get_credentials(is_admin=False)
    encrypted_password = LocalState.encrypt_password(username, password)

    acc = AppControllerClient(LocalState.get_login_host(options.keyname),
      secret)
    userappserver_ip = acc.get_uaserver_host(options.verbose)
    uac = UserAppClient(userappserver_ip, secret)

    try:
      uac.change_password(username, encrypted_password)
      AppScaleLogger.success("The password was successfully changed for the " + \
        "given user.")
    except Exception as e:
      AppScaleLogger.warn("Could not change the user's password for the " + \
        "following reason: {0}".format(str(e)))
      sys.exit(1)


  @classmethod
  def add_instances(cls, options):
    """Adds additional machines to an AppScale deployment.

    Args:
      options: A Namespace that has fields for each parameter that can be
        passed in via the command-line interface.
    """
    if 'master' in options.ips.keys():
      raise BadConfigurationException("Cannot add master nodes to an " + \
        "already running AppScale deployment.")

    # Skip checking for -n (replication) because we don't allow the user
    # to specify it here (only allowed in run-instances).
    additional_nodes_layout = NodeLayout(options)

    if LocalState.get_from_yaml(options.keyname, 'infrastructure') == "xen":
      for ip in options.ips.values():
        # throws a ShellException if the SSH key doesn't work
        RemoteHelper.ssh(ip, options.keyname, "ls", options.verbose)

    # Finally, find an AppController and send it a message to add
    # the given nodes with the new roles.
    login_ip = LocalState.get_login_host(options.keyname)
    acc = AppControllerClient(login_ip, LocalState.get_secret_key(
      options.keyname))
    acc.start_roles_on_nodes(json.dumps(options.ips))


  @classmethod
  def run_instances(cls, options):
    """Starts a new AppScale deployment with the parameters given.

    Args:
      options: A Namespace that has fields for each parameter that can be
        passed in via the command-line interface.
    Raises:
      BadConfigurationException: If the user passes in options that are not
        sufficient to start an AppScale deplyoment (e.g., running on EC2 but
        not specifying the AMI to use), or if the user provides us
        contradictory options (e.g., running on EC2 but not specifying EC2
        credentials).
    """
    LocalState.make_appscale_directory()
    LocalState.ensure_appscale_isnt_running(options.keyname, options.force)

    if options.infrastructure:
      AppScaleLogger.log("Starting AppScale " + APPSCALE_VERSION +
        " over the " + options.infrastructure + " cloud.")
    else:
      AppScaleLogger.log("Starting AppScale " + APPSCALE_VERSION +
        " over a virtualized cluster.")
    AppScaleLogger.remote_log_tools_state(options, "started")

    node_layout = NodeLayout(options)
    if not node_layout.is_valid():
      raise BadConfigurationException("There were errors with your " + \
        "placement strategy:\n{0}".format(str(node_layout.errors())))

    if not node_layout.is_supported():
      AppScaleLogger.warn("Warning: This deployment strategy is not " + \
        "officially supported.")

    public_ip, instance_id = RemoteHelper.start_head_node(options, node_layout)
    AppScaleLogger.log("\nPlease wait for AppScale to prepare your machines " +
      "for use.")

    # Write our metadata as soon as possible to let users SSH into those
    # machines via 'appscale ssh'
    LocalState.update_local_metadata(options, node_layout, public_ip,
      instance_id)
    RemoteHelper.copy_local_metadata(public_ip, options.keyname,
      options.verbose)

    acc = AppControllerClient(public_ip, LocalState.get_secret_key(
      options.keyname))
    uaserver_host = acc.get_uaserver_host(options.verbose)
    RemoteHelper.sleep_until_port_is_open(public_ip, UserAppClient.PORT,
      options.verbose)

    # Update our metadata again so that users can SSH into other boxes that
    # may have been started.
    LocalState.update_local_metadata(options, node_layout, public_ip,
      instance_id)
    RemoteHelper.copy_local_metadata(public_ip, options.keyname,
      options.verbose)

    AppScaleLogger.log("UserAppServer is at {0}".format(uaserver_host))

    uaserver_client = UserAppClient(uaserver_host,
      LocalState.get_secret_key(options.keyname))

    if options.admin_user and options.admin_pass:
      AppScaleLogger.log("Using the provided admin username/password")
      username, password = options.admin_user, options.admin_pass
    elif options.test:
      AppScaleLogger.log("Using default admin username/password")
      username, password = LocalState.DEFAULT_USER, LocalState.DEFAULT_PASSWORD
    else:
      username, password = LocalState.get_credentials()

    RemoteHelper.create_user_accounts(username, password, uaserver_host,
      options.keyname)
    uaserver_client.set_admin_role(username)

    RemoteHelper.wait_for_machines_to_finish_loading(public_ip, options.keyname)
    # Finally, update our metadata once we know that all of the machines are
    # up and have started all their API services.
    LocalState.update_local_metadata(options, node_layout, public_ip,
      instance_id)
    RemoteHelper.copy_local_metadata(public_ip, options.keyname, options.verbose)

    RemoteHelper.sleep_until_port_is_open(LocalState.get_login_host(
      options.keyname), RemoteHelper.APP_LOAD_BALANCER_PORT, options.verbose)
    AppScaleLogger.success("AppScale successfully started!")
    AppScaleLogger.success("View status information about your AppScale " + \
      "deployment at http://{0}/status".format(LocalState.get_login_host(
      options.keyname)))
    AppScaleLogger.remote_log_tools_state(options, "finished")


  @classmethod
  def terminate_instances(cls, options):
    """Stops all services running in an AppScale deployment, and in cloud
    deployments, also powers off the instances previously spawned.

    Raises:
      AppScaleException: If AppScale is not running, and thus can't be
      terminated.
    """
    if not os.path.exists(LocalState.get_locations_yaml_location(
      options.keyname)):
      raise AppScaleException("AppScale is not running with the keyname {0}".
        format(options.keyname))

    if LocalState.get_infrastructure(options.keyname) in \
      InfrastructureAgentFactory.VALID_AGENTS:
      RemoteHelper.terminate_cloud_infrastructure(options.keyname,
        options.verbose)
    else:
      RemoteHelper.terminate_virtualized_cluster(options.keyname,
        options.verbose)

    LocalState.cleanup_appscale_files(options.keyname)
    AppScaleLogger.success("Successfully shut down your AppScale deployment.")


  @classmethod
  def upload_app(cls, options):
    """Uploads the given App Engine application into AppScale.

    Args:
      options: A Namespace that has fields for each parameter that can be
        passed in via the command-line interface.
    """
    app_id = AppEngineHelper.get_app_id_from_app_config(options.file)
    app_language = AppEngineHelper.get_app_runtime_from_app_config(options.file)
    AppEngineHelper.validate_app_id(app_id)

    acc = AppControllerClient(LocalState.get_login_host(options.keyname),
      LocalState.get_secret_key(options.keyname))
    userappserver_host = acc.get_uaserver_host(options.verbose)
    userappclient = UserAppClient(userappserver_host, LocalState.get_secret_key(
      options.keyname))

    if options.test:
      username = LocalState.DEFAULT_USER
    elif options.email:
      username = options.email
    else:
      username = LocalState.get_username_from_stdin(is_admin=False)

    if not userappclient.does_user_exist(username):
      password = LocalState.get_password_from_stdin()
      RemoteHelper.create_user_accounts(username, password, userappserver_host,
        options.keyname)

    if userappclient.does_app_exist(app_id):
      raise AppScaleException("The given application is already running in " + \
        "AppScale. Please choose a different application ID or use " + \
        "appscale-remove-app to take down the existing application.")

    app_admin = userappclient.get_app_admin(app_id)
    if app_admin is not None and username != app_admin:
      raise AppScaleException("The given user doesn't own this application" + \
        ", so they can't upload an app with that application ID. Please " + \
        "change the application ID and try again.")

    AppScaleLogger.log("Uploading {0}".format(app_id))
    userappclient.reserve_app_id(username, app_id, app_language)

    remote_file_path = RemoteHelper.copy_app_to_host(options.file,
      options.keyname, options.verbose)
    acc.done_uploading(app_id, remote_file_path)
    acc.update([app_id])

    # now that we've told the AppController to start our app, find out what port
    # the app is running on and wait for it to start serving
    AppScaleLogger.log("Please wait for your app to start serving.")
    serving_host, serving_port = userappclient.get_serving_info(app_id)
    RemoteHelper.sleep_until_port_is_open(serving_host, serving_port,
      options.verbose)
    AppScaleLogger.success("Your app can be reached at the following URL: " +
      "http://{0}:{1}".format(serving_host, serving_port))<|MERGE_RESOLUTION|>--- conflicted
+++ resolved
@@ -3,13 +3,10 @@
 
 
 # General-purpose Python library imports
-<<<<<<< HEAD
 import json
-=======
 import os
 import re
 import sys
->>>>>>> 97a798e4
 import time
 
 
@@ -46,6 +43,43 @@
 
 
   @classmethod
+  def add_instances(cls, options):
+    """Adds additional machines to an AppScale deployment.
+
+    Args:
+      options: A Namespace that has fields for each parameter that can be
+        passed in via the command-line interface.
+    """
+    if 'master' in options.ips.keys():
+      raise BadConfigurationException("Cannot add master nodes to an " + \
+        "already running AppScale deployment.")
+
+    # Skip checking for -n (replication) because we don't allow the user
+    # to specify it here (only allowed in run-instances).
+    additional_nodes_layout = NodeLayout(options)
+
+    # In virtualized cluster deployments, we need to make sure that the user
+    # has already set up SSH keys.
+    if LocalState.get_from_yaml(options.keyname, 'infrastructure') == "xen":
+      for ip in options.ips.values():
+        # throws a ShellException if the SSH key doesn't work
+        RemoteHelper.ssh(ip, options.keyname, "ls", options.verbose)
+
+    # Finally, find an AppController and send it a message to add
+    # the given nodes with the new roles.
+    AppScaleLogger.log("Sending request to add instances")
+    login_ip = LocalState.get_login_host(options.keyname)
+    acc = AppControllerClient(login_ip, LocalState.get_secret_key(
+      options.keyname))
+    acc.start_roles_on_nodes(json.dumps(options.ips))
+
+    # TODO(cgb): Should we wait for the new instances to come up and get
+    # initialized?
+    AppScaleLogger.success("Successfully sent request to add instances " + \
+      "to this AppScale deployment.")
+
+
+  @classmethod
   def describe_instances(cls, options):
     """Queries each node in the currently running AppScale deployment and
     reports on their status.
@@ -156,35 +190,6 @@
 
 
   @classmethod
-  def add_instances(cls, options):
-    """Adds additional machines to an AppScale deployment.
-
-    Args:
-      options: A Namespace that has fields for each parameter that can be
-        passed in via the command-line interface.
-    """
-    if 'master' in options.ips.keys():
-      raise BadConfigurationException("Cannot add master nodes to an " + \
-        "already running AppScale deployment.")
-
-    # Skip checking for -n (replication) because we don't allow the user
-    # to specify it here (only allowed in run-instances).
-    additional_nodes_layout = NodeLayout(options)
-
-    if LocalState.get_from_yaml(options.keyname, 'infrastructure') == "xen":
-      for ip in options.ips.values():
-        # throws a ShellException if the SSH key doesn't work
-        RemoteHelper.ssh(ip, options.keyname, "ls", options.verbose)
-
-    # Finally, find an AppController and send it a message to add
-    # the given nodes with the new roles.
-    login_ip = LocalState.get_login_host(options.keyname)
-    acc = AppControllerClient(login_ip, LocalState.get_secret_key(
-      options.keyname))
-    acc.start_roles_on_nodes(json.dumps(options.ips))
-
-
-  @classmethod
   def run_instances(cls, options):
     """Starts a new AppScale deployment with the parameters given.
 
