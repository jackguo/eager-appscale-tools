--- conflicted
+++ resolved
@@ -152,17 +152,12 @@
         default=False,
         action='store_true',
         help='if we should add the given nodes to an existing deployment')
-<<<<<<< HEAD
     elif function == "appscale-upload-app":
       self.parser.add_argument('--file',
         help="a directory containing the Google App Engine app to upload")
-
-       # flags relating to how much output we produce
-      self.parser.add_argument('--verbose', '-v', action='store_true',
-        default=False,
-        help="prints additional output (useful for debugging)")
-
-=======
+      self.parser.add_argument('--keyname',
+        default=self.DEFAULT_KEYNAME,
+        help="the keypair name to use")
     elif function == "appscale-terminate-instances":
       self.parser.add_argument('--keyname',
         default=self.DEFAULT_KEYNAME,
@@ -180,7 +175,6 @@
         default=self.DEFAULT_KEYNAME,
         help="the keypair name to use")
     elif function == "appscale-describe-instances":
->>>>>>> 1478b640
       self.parser.add_argument('--keyname', default=self.DEFAULT_KEYNAME,
         help="the keypair name to use")
     else:
@@ -207,11 +201,9 @@
       pass
     elif function == "appscale-add-keypair":
       pass
-<<<<<<< HEAD
     elif function == "appscale-upload-app":
       if not self.args.file:
         raise SystemExit("Must specify --file.")
-=======
     elif function == "appscale-gather-logs":
       if not 'location' in self.args:
         self.args.location = "/tmp/{0}-logs/".format(self.args.keyname)
@@ -224,7 +216,6 @@
       pass
     elif function == "appscale-describe-instances":
       pass
->>>>>>> 1478b640
     else:
       raise SystemExit
 
