#!/usr/bin/env python


# General-purpose Python library imports
import os
import base64
import argparse


# Third-party imports
import yaml


# AppScale-specific imports
import local_state
from custom_exceptions import BadConfigurationException
from agents.base_agent import BaseAgent
from agents.factory import InfrastructureAgentFactory


class ParseArgs():
  """ParseArgs provides the AppScale Tools with the ability
  to parse command-line arguments. Callers can customize
  the arguments that are acceptable for their executable
  as well as the description and usage printed for users
  in need of assistance.
  """


  # The datastore that should be used if the user fails to
  # manually specify the datastore to use.
  DEFAULT_DATASTORE = "cassandra"


  # A list of the datastores that AppScale can deploy over.
  ALLOWED_DATASTORES = ["hbase", "hypertable", "cassandra"]


  # The instance type that should be used if the user does not specify one.
  DEFAULT_INSTANCE_TYPE = "m1.large"


  # A list of the instance types we allow users to run AppScale over.
  ALLOWED_INSTANCE_TYPES = ["m1.large"]


  # The default security group to create and use for AppScale cloud deployments.
  DEFAULT_SECURITY_GROUP = "appscale"


  # The default keypair name to create and use for AppScale cloud deployments.
  DEFAULT_KEYNAME = "appscale"


  def __init__(self, argv, function):
    """Creates a new ParseArgs for a set of acceptable flags.

    Args:
      argv: A list of strs, representing command-line arguments
        passed in by the user.
      function: A str that represents the executable we are
        parsing arguments for, which is used to make sure

    Raises:
      SystemExit: If the user asks us for just the version
        of the AppScale Tools, or gives us arguments that
        are not acceptable for the executable we are parsing
        arguments for.
    """
    self.parser = argparse.ArgumentParser(function)
    self.add_allowed_flags(function)
    self.args = self.parser.parse_args(argv)

    if self.args.version:
      raise SystemExit(local_state.APPSCALE_VERSION)

    self.validate_allowed_flags(function)


  def add_allowed_flags(self, function):
    """Adds flag parsing capabilities based on the given function.

    Args:
      function: The name of the function that we're adding flags
        on behalf of.
    Raises:
      SystemExit: If function is not a supported function.
    """
    self.parser.add_argument('--version', action='store_true',
      default=False,
      help="shows the tools version and quits")

    # flags relating to how much output we produce
    self.parser.add_argument('--verbose', '-v', action='store_true',
      default=False,
      help="prints additional output (useful for debugging)")

    if function == "appscale-run-instances":
      # flags relating to how many VMs we should spawn
      self.parser.add_argument('--min', type=int,
        help="the minimum number of VMs to use")
      self.parser.add_argument('--max', type=int,
        help="the maximum number of VMs to use")
      self.parser.add_argument('--ips',
        help="a YAML file dictating the placement strategy")
      self.parser.add_argument('--ips_layout',
        help="a base64-encoded YAML dictating the placement strategy")

      # flags relating to cloud infrastructures
      self.parser.add_argument('--infrastructure', '-i',
        choices=InfrastructureAgentFactory.VALID_AGENTS,
        help="the cloud infrastructure to use")
      self.parser.add_argument('--machine', '-m',
        help="the ami/emi that has AppScale installed")
      self.parser.add_argument('--instance_type', '-t',
        default=self.DEFAULT_INSTANCE_TYPE,
        choices=self.ALLOWED_INSTANCE_TYPES,
        help="the instance type to use")
      self.parser.add_argument('--group', '-g',
        help="the security group to use")
      self.parser.add_argument('--keyname', '-k', default=self.DEFAULT_KEYNAME,
        help="the keypair name to use")

      # flags relating to the datastore used
      self.parser.add_argument('--table',
        default=self.DEFAULT_DATASTORE,
        choices=self.ALLOWED_DATASTORES,
        help="the datastore to use")
      self.parser.add_argument('-n', type=int,
        help="the database replication factor")

      # flags relating to application servers
      group = self.parser.add_mutually_exclusive_group()
      group.add_argument('--appengine', type=int,
        help="the number of application servers to use per app")
      group.add_argument('--autoscale', action='store_true',
        help="adds/removes application servers based on incoming traffic")

      # developer flags
      self.parser.add_argument('--force', action='store_true',
        default=False,
        help="forces tools to continue if keyname or group exist")
      self.parser.add_argument('--scp',
        help="the location to copy a local AppScale branch from")
      self.parser.add_argument('--test', action='store_true',
        default=False,
        help="uses a default username and password for cloud admin")
      self.parser.add_argument('--admin_user',
        help="uses the given e-mail instead of prompting for one")
      self.parser.add_argument('--admin_pass',
        help="uses the given password instead of prompting for one")
    elif function == "appscale-gather-logs":
      self.parser.add_argument('--keyname', '-k', default=self.DEFAULT_KEYNAME,
        help="the keypair name to use")
      self.parser.add_argument('--location',
        help="the location to store the collected logs")
    elif function == "appscale-add-keypair":
      # flags relating to how many VMs we should spawn
      self.parser.add_argument('--ips',
        help="a YAML file dictating the placement strategy")
      self.parser.add_argument('--ips_layout',
        help="a base64-encoded YAML dictating the placement strategy")

      self.parser.add_argument('--keyname', default=self.DEFAULT_KEYNAME,
        help="the keypair name to use")

      self.parser.add_argument('--auto', action='store_true',
        default=False,
        help="don't prompt the user for the password for each machine")

      self.parser.add_argument('--add_to_existing',
        default=False,
        action='store_true',
        help='if we should add the given nodes to an existing deployment')
    elif function == "appscale-add-instances":
      self.parser.add_argument('--ips',
        help="a YAML file dictating the placement strategy")
      self.parser.add_argument('--keyname', default=self.DEFAULT_KEYNAME,
        help="the keypair name to use")
    elif function == "appscale-upload-app":
      self.parser.add_argument('--file',
        help="a directory containing the Google App Engine app to upload")
      self.parser.add_argument('--keyname', '-k',
        default=self.DEFAULT_KEYNAME,
        help="the keypair name to use")
      self.parser.add_argument('--test', action='store_true',
        default=False,
        help="uses a default username and password for cloud admin")
      self.parser.add_argument('--email',
        help="the e-mail address to use as the app's admin")
    elif function == "appscale-terminate-instances":
      self.parser.add_argument('--keyname', '-k',
        default=self.DEFAULT_KEYNAME,
        help="the keypair name to use")
    elif function == "appscale-remove-app":
      self.parser.add_argument('--keyname', '-k', default=self.DEFAULT_KEYNAME,
        help="the keypair name to use")
      self.parser.add_argument('--appname',
        help="the name of the application to remove")
      self.parser.add_argument('--confirm', action='store_true',
        default=False,
        help="does not ask user to confirm application removal")
    elif function == "appscale-reset-pwd":
      self.parser.add_argument('--keyname', '-k',
        default=self.DEFAULT_KEYNAME,
        help="the keypair name to use")
    elif function == "appscale-describe-instances":
      self.parser.add_argument('--keyname', '-k', default=self.DEFAULT_KEYNAME,
        help="the keypair name to use")
    else:
      raise SystemExit


  def validate_allowed_flags(self, function):
    """Checks the values passed in by the user to ensure that
    they are valid for an AppScale deployment.

    Args:
      function: The name of the function that we should be
        validating parameters for.
    Raises:
      SystemExit: If function is not a supported function.
    """
    if function == "appscale-run-instances":
      self.validate_ips_flags()
      self.validate_num_of_vms_flags()
      self.validate_infrastructure_flags()
      self.validate_credentials()
      self.validate_machine_image()
      self.validate_database_flags()
      self.validate_appengine_flags()
      self.validate_admin_flags()
    elif function == "appscale-add-keypair":
<<<<<<< HEAD
      self.validate_ips_flags()
=======
      pass
    elif function == "appscale-upload-app":
      if not self.args.file:
        raise SystemExit("Must specify --file.")
    elif function == "appscale-gather-logs":
      if not self.args.location:
        self.args.location = "/tmp/{0}-logs/".format(self.args.keyname)
    elif function == "appscale-terminate-instances":
      pass
>>>>>>> 6c349dee
    elif function == "appscale-remove-app":
      if not self.args.appname:
        raise SystemExit("Must specify appname")
    elif function == "appscale-reset-pwd":
      pass
    elif function == "appscale-describe-instances":
      pass
    elif function == "appscale-add-instances":
      if 'ips' in self.args:
        with open(self.args.ips, 'r') as file_handle:
          self.args.ips = yaml.safe_load(file_handle.read())
      else:
        raise SystemExit
    else:
      raise SystemExit


  def validate_num_of_vms_flags(self):
    """Validates the values given to us by the user relating to the
    number of virtual machines we spawn in a cloud deployment.

    Raises:
      BadConfigurationException: If the values for the min or max
        flags are invalid.
    """
    if self.args.ips:
      return

    # if min is not set and max is, set min == max
    if self.args.min is None and self.args.max:
      self.args.min = self.args.max
<<<<<<< HEAD
=======

    if self.args.ips:
      if not os.path.exists(self.args.ips):
        raise BadConfigurationException("The given ips.yaml file did not exist.")
    elif self.args.ips_layout:
      self.args.ips = yaml.safe_load(base64.b64decode(self.args.ips_layout))
>>>>>>> 6c349dee
    else:
      if self.args.min < 1:
        raise BadConfigurationException("Min cannot be less than 1.")

      if self.args.max < 1:
        raise BadConfigurationException("Max cannot be less than 1.")

      if self.args.min > self.args.max:
        raise BadConfigurationException("Min cannot exceed max.")


  def validate_ips_flags(self):
    """Sets up the ips flag if the ips_layout flag is given.
    """
    if self.args.ips_layout:
      self.args.ips = yaml.safe_load(base64.b64decode(self.args.ips_layout))


  def validate_infrastructure_flags(self):
    """Validates flags corresponding to cloud infrastructures.

    Raises:
      BadConfigurationException: If the value given to us for
        infrastructure-related flags were invalid.
    """
    if not self.args.infrastructure:
      # make sure we didn't get a group or machine flag, since those are
      # infrastructure-only
      if self.args.group:
        raise BadConfigurationException("Cannot specify a security group " + \
          "when --infrastructure is not specified.")

      if self.args.machine:
        raise BadConfigurationException("Cannot specify a machine image " + \
          "when --infrastructure is not specified.")

      return

    # make sure the user gave us an ami if running in cloud
    if self.args.infrastructure and not self.args.machine:
      raise BadConfigurationException("Need a machine image (ami) " +
        "when running in a cloud infrastructure.")


  def validate_credentials(self):
    if not self.args.infrastructure:
      return

    cloud_agent = InfrastructureAgentFactory.create_agent(
      self.args.infrastructure)
    params = cloud_agent.get_params_from_args(self.args)
    cloud_agent.assert_required_parameters(params, BaseAgent.OPERATION_RUN)


  def validate_machine_image(self):
    """Checks with the given cloud (if running in a cloud) to ensure that the
    user-specified ami/emi exists, aborting if it does not.

    Raises:
      BadConfigurationException: If the given machine image does not exist.
    """
    if not self.args.infrastructure:
      return

    cloud_agent = InfrastructureAgentFactory.create_agent(
      self.args.infrastructure)
    params = cloud_agent.get_params_from_args(self.args)
    if not cloud_agent.does_image_exist(params):
      raise BadConfigurationException("Couldn't find the given machine image.")


  def validate_database_flags(self):
    """Validates the values given to us by the user for any flag
    relating to the database used.

    Raises:
      BadConfigurationException: If the values for any of the
        database flags are not valid.
    """
    if self.args.n is not None and self.args.n < 1:
      raise BadConfigurationException("Replication factor must exceed 0.")


  def validate_appengine_flags(self):
    """Validates the values given to us by the user for any flag relating to
    the number of AppServers to launch per App Engine app.

    Raises:
      BadConfigurationException: If the value for the --appengine flag is
        invalid.
    """
    if self.args.appengine:
      if self.args.appengine < 1:
        raise BadConfigurationException("Number of application servers " + \
          "must exceed zero.")

      self.args.autoscale = False
    elif self.args.autoscale:
      self.args.appengine = 1
    else:  # neither are set
      self.args.appengine = 1
      self.args.autoscale = True


  def validate_admin_flags(self):
    """Validates the flags that correspond to setting administrator e-mails
    and passwords.

    Raises:
      BadConfigurationException: If admin_user, admin_pass, and test are all
        set, or if admin_user (or admin_pass) is set but the other isn't.
    """
    if self.args.admin_user and not self.args.admin_pass:
      raise BadConfigurationException("If admin_user is set, admin_pass " + \
        "must also be set.")
    if self.args.admin_pass and not self.args.admin_user:
      raise BadConfigurationException("If admin_pass is set, admin_user " + \
        "must also be set.")
    if self.args.admin_user and self.args.admin_pass and self.test:
      raise BadConfigurationException("Cannot set admin_user, " + \
        "admin_pass, and test.")<|MERGE_RESOLUTION|>--- conflicted
+++ resolved
@@ -231,9 +231,7 @@
       self.validate_appengine_flags()
       self.validate_admin_flags()
     elif function == "appscale-add-keypair":
-<<<<<<< HEAD
       self.validate_ips_flags()
-=======
       pass
     elif function == "appscale-upload-app":
       if not self.args.file:
@@ -243,7 +241,6 @@
         self.args.location = "/tmp/{0}-logs/".format(self.args.keyname)
     elif function == "appscale-terminate-instances":
       pass
->>>>>>> 6c349dee
     elif function == "appscale-remove-app":
       if not self.args.appname:
         raise SystemExit("Must specify appname")
@@ -275,15 +272,12 @@
     # if min is not set and max is, set min == max
     if self.args.min is None and self.args.max:
       self.args.min = self.args.max
-<<<<<<< HEAD
-=======
 
     if self.args.ips:
       if not os.path.exists(self.args.ips):
         raise BadConfigurationException("The given ips.yaml file did not exist.")
     elif self.args.ips_layout:
       self.args.ips = yaml.safe_load(base64.b64decode(self.args.ips_layout))
->>>>>>> 6c349dee
     else:
       if self.args.min < 1:
         raise BadConfigurationException("Min cannot be less than 1.")
