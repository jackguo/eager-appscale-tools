#!/usr/bin/env python
# Programmer: Chris Bunch (chris@appscale.com)


# General-purpose Python library imports
import os
import re
import socket
<<<<<<< HEAD
=======
import subprocess
import sys
import tempfile
import threading
>>>>>>> 6c349dee
import time


# AppScale-specific imports
from agents.factory import InfrastructureAgentFactory
from appcontroller_client import AppControllerClient
from appengine_helper import AppEngineHelper
from appscale_logger import AppScaleLogger
from custom_exceptions import AppScaleException
from custom_exceptions import BadConfigurationException
from custom_exceptions import ShellException
from local_state import APPSCALE_VERSION
from local_state import LocalState
from user_app_client import UserAppClient


class RemoteHelper():
  """RemoteHelper provides a simple interface to interact with other machines
  (typically, AppScale virtual machines).

  This includes the ability to start services on remote machines and copy files
  to them.
  """


  DUMMY_INSTANCE_ID = "i-ZFOOBARZ"


  # The port the AppLoadBalancer runs on, by default.
  APP_LOAD_BALANCER_PORT = 80


  # The default port that the ssh daemon runs on.
  SSH_PORT = 22


  # The options that should be used when making ssh and scp calls.
  SSH_OPTIONS = "-o LogLevel=quiet -o NumberOfPasswordPrompts=0 " + \
    "-o StrictHostkeyChecking=no -o UserKnownHostsFile=/dev/null"


  TEMPLATE_GOD_CONFIG_FILE = os.path.dirname(__file__) + os.sep + ".." + \
    os.sep + "templates" + os.sep + "appcontroller.god"


  # The amount of time to wait when waiting for all API services to start on
  # a machine.
  WAIT_TIME = 10


  @classmethod
  def start_head_node(cls, options, node_layout):
    """Starts the first node in an AppScale deployment and instructs it to start
    API services on its own node, as well as the other nodes in the deployment.

    This includes spawning the first node in the deployment, copying over all
    deployment-specific files to it, and starting its AppController service.

    Args:
      options: A Namespace that includes parameters passed in by the user that
        define non-placement-strategy-related deployment options (e.g., keypair
        names, security group names).
      node_layout: A NodeLayout that describes the placement strategy that
        should be used for this AppScale deployment.
    Returns:
      The public IP and instance ID (a dummy value in non-cloud deployments)
      corresponding to the node that was started.
    """
    secret_key = LocalState.generate_secret_key(options.keyname)
    AppScaleLogger.verbose("Secret key is {0}".format(secret_key),
      options.verbose)

    if options.infrastructure:
      instance_id, public_ip, private_ip = cls.spawn_node_in_cloud(options)
    else:
      instance_id = cls.DUMMY_INSTANCE_ID
      public_ip = node_layout.head_node().id
      private_ip = node_layout.head_node().id

    AppScaleLogger.log("Log in to your head node: ssh -i {0} root@{1}".format(
      LocalState.get_key_path_from_name(options.keyname), public_ip))

    cls.ensure_machine_is_compatible(public_ip, options.keyname, options.table,
      options.verbose)
    if options.scp:
      AppScaleLogger.log("Copying over local copy of AppScale from {0}".format(
        options.scp))
      cls.rsync_files(public_ip, options.keyname, options.scp, options.verbose)

    if options.infrastructure:
      agent = InfrastructureAgentFactory.create_agent(options.infrastructure)
      params = agent.get_params_from_args(options)
      additional_params = params[agent.PARAM_CREDENTIALS]
    else:
      additional_params = {}

    deployment_params = LocalState.generate_deployment_params(options,
      node_layout, public_ip, additional_params)
    AppScaleLogger.verbose(str(LocalState.obscure_dict(deployment_params)),
      options.verbose)
    AppScaleLogger.log("Head node successfully initialized at {0}. It is now starting up {1}.".format(public_ip, options.table))

    AppScaleLogger.remote_log_tools_state(options, "started head node")
    time.sleep(10)  # gives machines in cloud extra time to boot up

    cls.copy_deployment_credentials(public_ip, options)
    cls.start_remote_appcontroller(public_ip, options.keyname, options.verbose)

    acc = AppControllerClient(public_ip, secret_key)
    locations = ["{0}:{1}:{2}:{3}:cloud1".format(public_ip, private_ip,
      ":".join(node_layout.head_node().roles), instance_id)]
    acc.set_parameters(locations, LocalState.map_to_array(deployment_params))

    return public_ip, instance_id


  @classmethod
  def spawn_node_in_cloud(cls, options):
    """Starts a single virtual machine in a cloud infrastructure.

    This method also prepares the virual machine for use by the AppScale Tools.
    Specifically, it enables root logins on the machine, enables SSH access,
    and copies the user's SSH key to that machine.

    Args:
      options: A Namespace that specifies the cloud infrastructure to use, as
        well as how to interact with that cloud.
    Returns:
      The instance ID, public IP address, and private IP address of the machine
        that was started.
    """
    agent = InfrastructureAgentFactory.create_agent(options.infrastructure)
    params = agent.get_params_from_args(options)
    agent.configure_instance_security(params)
    instance_ids, public_ips, private_ips = agent.run_instances(count=1,
      parameters=params, security_configured=True)
    AppScaleLogger.log("Please wait for your instance to boot up.")
    cls.sleep_until_port_is_open(public_ips[0], cls.SSH_PORT, options.verbose)
    cls.enable_root_login(public_ips[0], options.keyname, options.infrastructure,
      options.verbose)
    cls.copy_ssh_keys_to_node(public_ips[0], options.keyname, options.verbose)
    return instance_ids[0], public_ips[0], private_ips[0]


  @classmethod
  def sleep_until_port_is_open(cls, host, port, is_verbose):
    """Queries the given host to see if the named port is open, and if not,
    waits until it is.

    Args:
      host: A str representing the host whose port we should be querying.
      port: An int representing the port that should eventually be open.
      verbose: A bool that indicates if we should print failure messages to
        stdout (e.g., connection refused messages that can occur when we wait
        for services to come up).
    """
    sleep_time = 1
    while not cls.is_port_open(host, port, is_verbose):
      AppScaleLogger.verbose("Waiting for {0}:{1} to open".format(host, port),
        is_verbose)
      time.sleep(sleep_time)
      sleep_time = min(sleep_time * 2, 20)


  @classmethod
  def is_port_open(cls, host, port, is_verbose):
    """Queries the given host to see if the named port is open.

    Args:
      host: A str representing the host whose port we should be querying.
      port: An int representing the port that should eventually be open.
      verbose: A bool that indicates if we should print failure messages to
        stdout (e.g., connection refused messages that can occur when we wait
        for services to come up).
    Returns:
      True if the port is open, False otherwise.
    """
    try:
      sock = socket.socket()
      sock.connect((host, port))
      return True
    except Exception as exception:
      AppScaleLogger.verbose(str(exception), is_verbose)
      return False


  @classmethod
  def enable_root_login(cls, host, keyname, infrastructure, is_verbose):
    """Logs into the named host and alters its ssh configuration to enable the
    root user to directly log in.

    Args:
      host: A str representing the host to enable root logins on.
      keyname: A str representing the name of the SSH keypair to login with.
      infrastructure: A str representing the name of the cloud infrastructure
        we're running on.
      is_verbose: A bool indicating if we should print the command we execute to
        enable root login to stdout.
    """
    try:
      cls.ssh(host, keyname, 'sudo cp ~/.ssh/authorized_keys /root/.ssh/',
        is_verbose, user='ubuntu')
    except ShellException as exception:
      if infrastructure == 'euca':
        AppScaleLogger.warn("Couldn't enable root login - it may already " + \
          "be enabled")
      else:
        raise exception


  @classmethod
  def ssh(cls, host, keyname, command, is_verbose, user='root'):
    """Logs into the named host and executes the given command.

    Args:
      host: A str representing the machine that we should log into.
      keyname: A str representing the name of the SSH keypair to log in with.
      command: A str representing what to execute on the remote host.
      is_verbose: A bool indicating if we should print the ssh command to
        stdout.
      user: A str representing the user to log in as.
    Returns:
      A str representing the standard output of the remote command and a str
        representing the standard error of the remote command.
    """
    ssh_key = LocalState.get_key_path_from_name(keyname)
    return LocalState.shell("ssh -i {0} {1} {2}@{3} '{4}'".format(ssh_key,
      cls.SSH_OPTIONS, user, host, command), is_verbose)


  @classmethod
  def scp(cls, host, keyname, source, dest, is_verbose, user='root'):
    """Securely copies a file from this machine to the named machine.

    Args:
      host: A str representing the machine that we should log into.
      keyname: A str representing the name of the SSH keypair to log in with.
      source: A str representing the path on the local machine where the
        file should be copied from.
      dest: A str representing the path on the remote machine where the file
        should be copied to.
      is_verbose: A bool that indicates if we should print the scp command to
        stdout.
      user: A str representing the user to log in as.
    Returns:
      A str representing the standard output of the secure copy and a str
        representing the standard error of the secure copy.
    """
    ssh_key = LocalState.get_key_path_from_name(keyname)
<<<<<<< HEAD
    return LocalState.shell("scp -i {0} {1} {2} {3}@{4}:{5}".format(ssh_key,
=======
    return cls.shell("scp -r -i {0} {1} {2} {3}@{4}:{5}".format(ssh_key,
>>>>>>> 6c349dee
      cls.SSH_OPTIONS, source, user, host, dest), is_verbose)


  @classmethod
<<<<<<< HEAD
=======
  def scp_remote_to_local(cls, host, keyname, source, dest, is_verbose,
    user='root'):
    """Securely copies a file from a remote machine to this machine.

    Args:
      host: A str representing the machine that we should log into.
      keyname: A str representing the name of the SSH keypair to log in with.
      source: A str representing the path on the remote machine where the
        file should be copied from.
      dest: A str representing the path on the local machine where the file
        should be copied to.
      is_verbose: A bool that indicates if we should print the scp command to
        stdout.
      user: A str representing the user to log in as.
    Returns:
      A str representing the standard output of the secure copy and a str
        representing the standard error of the secure copy.
    """
    ssh_key = LocalState.get_key_path_from_name(keyname)
    return cls.shell("scp -r -i {0} {1} {2}@{3}:{4} {5}".format(ssh_key,
      cls.SSH_OPTIONS, user, host, source, dest), is_verbose)


  @classmethod
  def shell(cls, command, is_verbose, num_retries=DEFAULT_NUM_RETRIES):
    """Executes a command on this machine, retrying it up to five times if it
    initially fails.

    Args:
      command: A str representing the command to execute.
      is_verbose: A bool that indicates if we should print the command we are
        executing to stdout.
      num_retries: The number of times we should try to execute the given
        command before aborting.
    Returns:
      The standard output and standard error produced when the command executes.
    Raises:
      ShellException: If, after five attempts, executing the named command
      failed.
    """
    tries_left = num_retries
    while tries_left:
      AppScaleLogger.verbose("shell> {0}".format(command), is_verbose)
      the_temp_file = tempfile.TemporaryFile()
      result = subprocess.Popen(command, shell=True, stdout=the_temp_file,
        stderr=sys.stdout)
      result.wait()
      if result.returncode == 0:
        output = the_temp_file.read()
        the_temp_file.close()
        return output
      AppScaleLogger.verbose("Command failed. Trying again momentarily." \
        .format(command), is_verbose)
      tries_left -= 1
      time.sleep(1)
    raise ShellException('Could not execute command: {0}'.format(command))


  @classmethod
>>>>>>> 6c349dee
  def copy_ssh_keys_to_node(cls, host, keyname, is_verbose):
    """Sets the given SSH keypair as the default key for the named host,
    enabling it to log into other machines in the AppScale deployment without
    being prompted for a password or explicitly requiring the key to be
    provided.

    Args:
      host: A str representing the machine that we should log into.
      keyname: A str representing the name of the SSH keypair to log in with.
      is_verbose: A bool that indicates if we should print the SCP commands
        needed to copy the SSH keys over to stdout.
    """
    ssh_key = LocalState.get_key_path_from_name(keyname)
    cls.scp(host, keyname, ssh_key, '/root/.ssh/id_dsa', is_verbose)
    cls.scp(host, keyname, ssh_key, '/root/.ssh/id_rsa', is_verbose)
    cls.scp(host, keyname, ssh_key, '/root/.appscale/{0}.key'.format(keyname),
      is_verbose)


  @classmethod
  def ensure_machine_is_compatible(cls, host, keyname, database, is_verbose):
    """Verifies that the specified host has AppScale installed on it.

    This also validates that the host has the right version of AppScale
    installed on it, as well as the database that the user has asked for.

    Args:
      host: A str representing the host that may or may not be
        AppScale-compatible.
      keyname: A str representing the SSH keypair name that can log into the
        named host.
      database: A str representing the database that the user wants to run
        with.
      is_verbose: A bool that indicates if we should print the commands we
        execute to validate the machine to stdout.
    Raises:
      AppScaleException: If the specified host does not have AppScale installed,
        has the wrong version of AppScale installed, or does not have the
        correct database installed.
    """
    # first, make sure the image is an appscale image
    if not cls.does_host_have_location(host, keyname, '/etc/appscale',
      is_verbose):
      raise AppScaleException("The machine at {0} does not have AppScale " + \
        "installed. Please install AppScale on it and try again.".format(host))

    # next, make sure it has the same version of appscale installed as the tools
    if not cls.does_host_have_location(host, keyname,
      '/etc/appscale/{0}'.format(APPSCALE_VERSION), is_verbose):
      raise AppScaleException("The machine at {0} does not have AppScale " + \
        "{1} installed. Please install AppScale {1} on it and try again." \
          .format(host, APPSCALE_VERSION))

    # finally, make sure it has the database installed that the user requests
    if not cls.does_host_have_location(host, keyname,
      '/etc/appscale/{0}/{1}'.format(APPSCALE_VERSION, database), is_verbose):
      raise AppScaleException("The machine at {0} does not have support for" + \
        " {1} installed. Please provide a machine image that does and try " + \
        "again.".format(host, database))


  @classmethod
  def does_host_have_location(cls, host, keyname, location, is_verbose):
    """Logs into the specified host with the given keyname and checks to see if
    the named directory exists there.

    Args:
      host: A str representing a host that should be accessible from this
        machine.
      keyname: A str representing the name of the SSH keypair that can log into
        the specified machine.
      location: The path on the remote filesystem that we should be checking
        for.
      is_verbose: A bool that indicates if we should print the command we
        execute to check the remote host's location to stdout.
    Returns:
      True if the remote host has a file or directory at the specified location,
        False otherwise.
    """
    try:
      cls.ssh(host, keyname, 'ls {0}'.format(location), is_verbose)
      return True
    except ShellException:
      return False

  
  @classmethod
  def rsync_files(cls, host, keyname, local_appscale_dir, is_verbose):
    """Copies over an AppScale source directory from this machine to the
    specified host.

    Args:
      host: A str representing a host that should be accessible from this
        machine.
      keyname: A str representing the name of the SSH keypair that can log into
        the specified machine.
      local_appscale_dir: A str representing the path on the local filesystem
        where the AppScale source to copy over can be found.
      is_verbose: A bool that indicates if we should print the rsync commands
        we exec to stdout.
    Raises:
      BadConfigurationException: If local_appscale_dir does not exist locally,
        or if any of the standard AppScale module folders do not exist.
    """
    ssh_key = LocalState.get_key_path_from_name(keyname)
    appscale_dirs = ["lib", "AppController", "AppManager", "AppServer",
      "AppLoadBalancer", "AppMonitoring", "Neptune", "InfrastructureManager"]
    for dir_name in appscale_dirs:
      local_path = os.path.expanduser(local_appscale_dir) + os.sep + dir_name
      if not os.path.exists(local_path):
        raise BadConfigurationException("The location you specified to copy " +
          "from, {0}, doesn't contain a {1} folder.".format(local_appscale_dir,
          local_path))
      LocalState.shell("rsync -e 'ssh -i {0} {1}' -arv {2}/* root@{3}:/root/appscale/{4}" \
        .format(ssh_key, cls.SSH_OPTIONS, local_path, host, dir_name), is_verbose)

    # Rsync AppDB separately, as it has a lot of paths we may need to exclude
    # (e.g., built database binaries).
    local_app_db = os.path.expanduser(local_appscale_dir) + os.sep + "AppDB/*"
    LocalState.shell("rsync -e 'ssh -i {0} {1}' -arv --exclude='logs/*' --exclude='hadoop-*' --exclude='hbase/hbase-*' --exclude='voldemort/voldemort/*' --exclude='cassandra/cassandra/*' {2} root@{3}:/root/appscale/AppDB".format(ssh_key, cls.SSH_OPTIONS, local_app_db, host), is_verbose)


  @classmethod
  def copy_deployment_credentials(cls, host, options):
    """Copies credentials needed to start the AppController and have it create
    other instances (in cloud deployments).

    Args:
      host: A str representing the machine (reachable from this computer) to
        copy our deployment credentials to.
      options: A Namespace that indicates which SSH keypair to use, and whether
        or not we are running in a cloud infrastructure.
    """
    cls.scp(host, options.keyname, LocalState.get_secret_key_location(
      options.keyname), '/etc/appscale/secret.key', options.verbose)
    cls.scp(host, options.keyname, LocalState.get_key_path_from_name(
      options.keyname), '/etc/appscale/ssh.key', options.verbose)

    LocalState.generate_ssl_cert(options.keyname)
    cls.scp(host, options.keyname, LocalState.get_certificate_location(
      options.keyname), '/etc/appscale/certs/mycert.pem', options.verbose)
    cls.scp(host, options.keyname, LocalState.get_private_key_location(
      options.keyname), '/etc/appscale/certs/mykey.pem', options.verbose)

    AppScaleLogger.log("Copying over deployment credentials")
    if options.infrastructure:
      cert = os.environ["EC2_CERT"]
      private_key = os.environ["EC2_PRIVATE_KEY"]
    else:
      cert = LocalState.get_certificate_location(options.keyname)
      private_key = LocalState.get_private_key_location(options.keyname)

    cls.ssh(host, options.keyname, 'mkdir -p /etc/appscale/keys/cloud1',
      options.verbose)
    cls.scp(host, options.keyname, cert, "/etc/appscale/keys/cloud1/mycert.pem",
      options.verbose)
    cls.scp(host, options.keyname, private_key,
      "/etc/appscale/keys/cloud1/mykey.pem", options.verbose)


  @classmethod
  def start_remote_appcontroller(cls, host, keyname, is_verbose):
    """Starts the AppController daemon on the specified host.

    Args:
      host: A str representing the host to start the AppController on.
      keyname: A str representing the name of the SSH keypair that can log into
        the specified host.
      is_verbose: A bool that indicates if we should print the commands needed
        to start the AppController to stdout.
    """
    AppScaleLogger.log("Starting AppController at {0}".format(host))

    # remove any possible appcontroller state that may not have been
    # properly removed in virtualized clusters
    cls.ssh(host, keyname, 'rm -rf /etc/appscale/appcontroller-state.json',
      is_verbose)

    # start up god, who will start up the appcontroller once we give it the
    # right config file
    cls.ssh(host, keyname, 'god &', is_verbose)
    time.sleep(1)

    # scp over that config file
    cls.scp(host, keyname, cls.TEMPLATE_GOD_CONFIG_FILE,
      '/tmp/appcontroller.god', is_verbose)

    # finally, tell god to start the appcontroller and then wait for it to start
    cls.ssh(host, keyname, 'god load /tmp/appcontroller.god', is_verbose)

    AppScaleLogger.log("Please wait for the AppController to finish " + \
      "pre-processing tasks.")

    cls.sleep_until_port_is_open(host, AppControllerClient.PORT, is_verbose)


  @classmethod
  def copy_local_metadata(cls, host, keyname, is_verbose):
    """Copies the locations.yaml and locations.json files found locally (which
    contain metadata about this AppScale deployment) to the specified host.

    Args:
      host: The machine that we should copy the metadata files to.
      keyname: The name of the SSH keypair that we can use to log into the given
        host.
      is_verbose: A bool that indicates if we should print the SCP commands we
        exec to stdout.
    """
    # copy the metadata files for AppScale itself to use
    cls.scp(host, keyname, LocalState.get_locations_yaml_location(keyname),
      '/etc/appscale/locations-{0}.yaml'.format(keyname), is_verbose)
    cls.scp(host, keyname, LocalState.get_locations_json_location(keyname),
      '/etc/appscale/locations-{0}.json'.format(keyname), is_verbose)

    # and copy the json file if the tools on that box wants to use it
    cls.scp(host, keyname, LocalState.get_locations_json_location(keyname),
      '/root/.appscale/locations-{0}.json'.format(keyname), is_verbose)

  
  @classmethod
  def create_user_accounts(cls, email, password, uaserver_host, keyname):
    """Registers two new user accounts with the UserAppServer.

    One account is the standard account that users log in with (via their
    e-mail address. The other is their XMPP account, so that they can log into
    any jabber-compatible service and send XMPP messages to their application
    (and receive them).

    Args:
      email: The e-mail address that should be registered for the user's
        standard account.
      password: The password that should be used for both the standard and XMPP
        accounts.
      uaserver_host: The location of a UserAppClient, that can create new user
        accounts.
      keyname: The name of the SSH keypair used for this AppScale deployment.
    """
    uaserver = UserAppClient(uaserver_host, LocalState.get_secret_key(keyname))

    # first, create the standard account
    encrypted_pass = LocalState.encrypt_password(email, password)
    uaserver.create_user(email, encrypted_pass)

    # next, create the XMPP account. if the user's e-mail is a@a.a, then that
    # means their XMPP account name is a@login_ip
    username_regex = re.compile('\A(.*)@')
    username = username_regex.match(email).groups()[0]
    xmpp_user = "{0}@{1}".format(username, LocalState.get_login_host(keyname))
    xmpp_pass = LocalState.encrypt_password(xmpp_user, password)
    uaserver.create_user(xmpp_user, xmpp_pass)
    AppScaleLogger.log("Your XMPP username is {0}".format(xmpp_user))


  @classmethod
  def wait_for_machines_to_finish_loading(cls, host, keyname):
    """Queries all of the AppControllers in this AppScale deployment to see if
    they have started all of the API services on their machine, and if not,
    waits until they have.

    Args:
      host: The location where an AppController can be found, who will then have
        the locations of all the other AppControllers in this AppScale
        deployment.
      keyname: The name of the SSH keypair used for this AppScale deployment.
    """
    acc = AppControllerClient(host, LocalState.get_secret_key(keyname))
    all_ips = acc.get_all_public_ips()

    for ip in all_ips:
      while True:
        acc = AppControllerClient(ip, LocalState.get_secret_key(keyname))
        if acc.is_initialized():
          break
        else:
          time.sleep(cls.WAIT_TIME)


  @classmethod
  def terminate_cloud_infrastructure(cls, keyname, is_verbose):
    """Powers off all machines in the currently running AppScale deployment.

    Args:
      keyname: The name of the SSH keypair used for this AppScale deployment.
      is_verbose: A bool that indicates if we should print the commands executed
        to stdout.
    """
    AppScaleLogger.log("About to terminate instances spawned with keyname {0}".format(keyname))
    time.sleep(2)

    # get all the instance IDs for machines in our deployment
    agent = InfrastructureAgentFactory.create_agent(
      LocalState.get_infrastructure(keyname))
    params = agent.get_params_from_yaml(keyname)
    _, _, instance_ids = agent.describe_instances(params)

    # terminate all the machines
    params[agent.PARAM_INSTANCE_IDS] = instance_ids
    agent.terminate_instances(params)

    # delete the keyname and group
    agent.cleanup_state(params)


  @classmethod
  def terminate_virtualized_cluster(cls, keyname, is_verbose):
    """Stops all API services running on all nodes in the currently running
    AppScale deployment.

    Args:
      keyname: The name of the SSH keypair used for this AppScale deployment.
      is_verbose: A bool that indicates if we should print the commands executed
        to stdout.
    """
    AppScaleLogger.log("Terminating instances in a virtualized cluster with " +
      "keyname {0}".format(keyname))
    time.sleep(2)

    shadow_host = LocalState.get_host_with_role(keyname, 'shadow')
    acc = AppControllerClient(shadow_host, LocalState.get_secret_key(keyname))
    all_ips = acc.get_all_public_ips()

    threads = []
    for ip in all_ips:
      thread = threading.Thread(target=cls.stop_remote_appcontroller, args=(ip,
        keyname, is_verbose))
      thread.start()
      threads.append(thread)

    for thread in threads:
      thread.join()

    boxes_shut_down = 0
    is_running_regex = re.compile("appscale-controller stop")
    for ip in all_ips:
      AppScaleLogger.log("Shutting down AppScale API services at {0}".format(ip))
      while True:
        remote_output = cls.ssh(ip, keyname, 'ps x', is_verbose)
        AppScaleLogger.log(remote_output)
        if not is_running_regex.match(remote_output):
          break
        time.sleep(0.3)
      boxes_shut_down += 1

    if boxes_shut_down != len(all_ips):
      raise AppScaleException("Couldn't terminate your AppScale deployment " + \
        "on all machines - please do so manually.")

    AppScaleLogger.log("Terminated AppScale on {0} machines."
      .format(boxes_shut_down))

  
  @classmethod
  def stop_remote_appcontroller(cls, host, keyname, is_verbose):
    """Stops the AppController daemon on the specified host.

    Tries the stop command twice, just to make sure that the AppController gets
    the message.

    Args:
      host: The location of the AppController to stop.
      keyname: The name of the SSH keypair used for this AppScale deployment.
      is_verbose: A bool that indicates if we should print the stop commands we
        exec to stdout.
    """
    cls.ssh(host, keyname, 'service appscale-controller stop', is_verbose)
    time.sleep(5)
    cls.ssh(host, keyname, 'service appscale-controller stop', is_verbose)


  @classmethod
  def copy_app_to_host(cls, app_location, keyname, is_verbose):
    """Copies the given application to a machine running the Login service within
    an AppScale deployment.

    Args:
      app_location: The location on the local filesystem where the application
        can be found.
      keyname: The name of the SSH keypair that uniquely identifies this
        AppScale deployment.
      is_verbose: A bool that indicates if we should print the commands we exec
        to copy the app to the remote host to stdout.

    Returns:
      A str corresponding to the location on the remote filesystem where the
        application was copied to.
    """
    AppScaleLogger.log("Creating remote directory to copy app into")
    app_id = AppEngineHelper.get_app_id_from_app_config(app_location)
    remote_app_dir = "/var/apps/{0}/app".format(app_id)
    cls.ssh(LocalState.get_login_host(keyname), keyname,
      'mkdir -p {0}'.format(remote_app_dir), is_verbose)

    AppScaleLogger.log("Tarring application")
    local_tarred_app = "/tmp/appscale-app-{0}.tar.gz".format(app_id)
    cls.shell("cd {0} && tar -czf {1} *".format(app_location, local_tarred_app),
      is_verbose)

    AppScaleLogger.log("Copying over application")
    remote_app_tar = "{0}/{1}.tar.gz".format(remote_app_dir, app_id)
    cls.scp(LocalState.get_login_host(keyname), keyname, local_tarred_app,
      remote_app_tar, is_verbose)

    os.remove(local_tarred_app)
    return remote_app_tar<|MERGE_RESOLUTION|>--- conflicted
+++ resolved
@@ -6,13 +6,10 @@
 import os
 import re
 import socket
-<<<<<<< HEAD
-=======
 import subprocess
 import sys
 import tempfile
 import threading
->>>>>>> 6c349dee
 import time
 
 
@@ -262,17 +259,11 @@
         representing the standard error of the secure copy.
     """
     ssh_key = LocalState.get_key_path_from_name(keyname)
-<<<<<<< HEAD
     return LocalState.shell("scp -i {0} {1} {2} {3}@{4}:{5}".format(ssh_key,
-=======
-    return cls.shell("scp -r -i {0} {1} {2} {3}@{4}:{5}".format(ssh_key,
->>>>>>> 6c349dee
       cls.SSH_OPTIONS, source, user, host, dest), is_verbose)
 
 
   @classmethod
-<<<<<<< HEAD
-=======
   def scp_remote_to_local(cls, host, keyname, source, dest, is_verbose,
     user='root'):
     """Securely copies a file from a remote machine to this machine.
@@ -292,47 +283,11 @@
         representing the standard error of the secure copy.
     """
     ssh_key = LocalState.get_key_path_from_name(keyname)
-    return cls.shell("scp -r -i {0} {1} {2}@{3}:{4} {5}".format(ssh_key,
+    return LocalState.shell("scp -r -i {0} {1} {2}@{3}:{4} {5}".format(ssh_key,
       cls.SSH_OPTIONS, user, host, source, dest), is_verbose)
 
 
   @classmethod
-  def shell(cls, command, is_verbose, num_retries=DEFAULT_NUM_RETRIES):
-    """Executes a command on this machine, retrying it up to five times if it
-    initially fails.
-
-    Args:
-      command: A str representing the command to execute.
-      is_verbose: A bool that indicates if we should print the command we are
-        executing to stdout.
-      num_retries: The number of times we should try to execute the given
-        command before aborting.
-    Returns:
-      The standard output and standard error produced when the command executes.
-    Raises:
-      ShellException: If, after five attempts, executing the named command
-      failed.
-    """
-    tries_left = num_retries
-    while tries_left:
-      AppScaleLogger.verbose("shell> {0}".format(command), is_verbose)
-      the_temp_file = tempfile.TemporaryFile()
-      result = subprocess.Popen(command, shell=True, stdout=the_temp_file,
-        stderr=sys.stdout)
-      result.wait()
-      if result.returncode == 0:
-        output = the_temp_file.read()
-        the_temp_file.close()
-        return output
-      AppScaleLogger.verbose("Command failed. Trying again momentarily." \
-        .format(command), is_verbose)
-      tries_left -= 1
-      time.sleep(1)
-    raise ShellException('Could not execute command: {0}'.format(command))
-
-
-  @classmethod
->>>>>>> 6c349dee
   def copy_ssh_keys_to_node(cls, host, keyname, is_verbose):
     """Sets the given SSH keypair as the default key for the named host,
     enabling it to log into other machines in the AppScale deployment without
@@ -727,8 +682,8 @@
 
     AppScaleLogger.log("Tarring application")
     local_tarred_app = "/tmp/appscale-app-{0}.tar.gz".format(app_id)
-    cls.shell("cd {0} && tar -czf {1} *".format(app_location, local_tarred_app),
-      is_verbose)
+    LocalState.shell("cd {0} && tar -czf {1} *".format(app_location,
+      local_tarred_app), is_verbose)
 
     AppScaleLogger.log("Copying over application")
     remote_app_tar = "{0}/{1}.tar.gz".format(remote_app_dir, app_id)
