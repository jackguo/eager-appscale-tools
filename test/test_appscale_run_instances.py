#!/usr/bin/env python
# Programmer: Chris Bunch (chris@appscale.com)


# General-purpose Python library imports
import base64
import httplib
import json
import os
import re
import socket
import subprocess
import sys
import tempfile
import time
import unittest
import uuid
import yaml


# Third party libraries
from flexmock import flexmock
import M2Crypto
import SOAPpy


# AppScale import, the library that we're testing here
lib = os.path.dirname(__file__) + os.sep + ".." + os.sep + "lib"
sys.path.append(lib)
from appcontroller_client import AppControllerClient
from appscale_logger import AppScaleLogger
from appscale_tools import AppScaleTools
from custom_exceptions import BadConfigurationException
from custom_exceptions import ShellException
from local_state import APPSCALE_VERSION
from local_state import LocalState
from node_layout import NodeLayout
from parse_args import ParseArgs
from remote_helper import RemoteHelper
from user_app_client import UserAppClient
import user_app_client


class TestAppScaleRunInstances(unittest.TestCase):


  def setUp(self):
    self.keyname = "boobazblargfoo"
    self.function = "appscale-run-instances"

    # mock out any writing to stdout
    flexmock(AppScaleLogger)
    AppScaleLogger.should_receive('log').and_return()
    AppScaleLogger.should_receive('success').and_return()

    # mock out all sleeping
    flexmock(time)
    time.should_receive('sleep').and_return()

#    flexmock(LocalState)
#    LocalState.should_receive('shell').and_raise(Exception)
#    LocalState.should_receive('ensure_appscale_isnt_running').and_return()
#
#    remote_helper = flexmock(RemoteHelper)
#    remote_helper.should_receive('start_head_node').and_return()
#    remote_helper.should_receive('ensure_machine_is_compatible').and_return()
#    remote_helper.should_receive('does_host_have_location').and_return()

    # throw some default mocks together for when invoking via shell succeeds
    # and when it fails
    self.fake_temp_file = flexmock(name='fake_temp_file')
    self.fake_temp_file.should_receive('seek').with_args(0).and_return()
    self.fake_temp_file.should_receive('read').and_return('boo out')
    self.fake_temp_file.should_receive('close').and_return()

    self.fake_input_file = flexmock(name='fake_input_file')
    self.fake_input_file.should_receive('seek').with_args(0).and_return()
    self.fake_input_file.should_receive('write').and_return()
    self.fake_input_file.should_receive('read').and_return('boo out')
    self.fake_input_file.should_receive('close').and_return()

    flexmock(tempfile)
    tempfile.should_receive('NamedTemporaryFile')\
      .and_return(self.fake_temp_file)
    tempfile.should_receive('TemporaryFile').and_return(self.fake_input_file)

    self.success = flexmock(name='success', returncode=0)
    self.success.should_receive('wait').and_return(0)

    self.failed = flexmock(name='failed', returncode=1)
    self.failed.should_receive('wait').and_return(1)


  def test_appscale_in_one_node_virt_deployment(self):
    # let's say that appscale isn't already running

#    osp = flexmock(os.path)
#    #osp.should_call('exists')
#    osp.should_receive('exists').with_args(
#      LocalState.get_locations_yaml_location(self.keyname)).and_return(False)
    local_state = flexmock(LocalState)
    local_state.should_receive('ensure_appscale_isnt_running').and_return()
    local_state.should_receive('make_appscale_directory').and_return()

    # mock out talking to logs.appscale.com
    fake_connection = flexmock(name='fake_connection')
    fake_connection.should_receive('request').with_args('POST', '/upload', str,
      AppScaleLogger.HEADERS).and_return()

    flexmock(httplib)
    httplib.should_receive('HTTPConnection').with_args('logs.appscale.com') \
      .and_return(fake_connection)

    # mock out generating the secret key
    flexmock(uuid)
    uuid.should_receive('uuid4').and_return('the secret')

    # mock out writing the secret key to ~/.appscale, as well as reading it
    # later
    builtins = flexmock(sys.modules['__builtin__'])
    builtins.should_call('open')  # set the fall-through

    secret_key_location = LocalState.get_secret_key_location(self.keyname)
    fake_secret = flexmock(name="fake_secret")
    fake_secret.should_receive('read').and_return('the secret')
    fake_secret.should_receive('write').and_return()
    builtins.should_receive('open').with_args(secret_key_location, 'r') \
      .and_return(fake_secret)
    builtins.should_receive('open').with_args(secret_key_location, 'w') \
      .and_return(fake_secret)

    # mock out seeing if the image is appscale-compatible, and assume it is
    # mock out our attempts to find /etc/appscale and presume it does exist
    flexmock(subprocess)
    #subprocess.should_receive('Popen').with_args(re.compile('/etc/appscale'),
    subprocess.should_receive('Popen').with_args(re.compile('ssh'),
      shell=True, stdout=self.fake_temp_file, stderr=subprocess.STDOUT,\
      stdin=self.fake_input_file) \
      .and_return(self.success)

    # mock out our attempts to find /etc/appscale/version and presume it does
    # exist
    #subprocess.should_receive('Popen').with_args(re.compile(
    #  '/etc/appscale/{0}'.format(APPSCALE_VERSION)),
    subprocess.should_receive('Popen').with_args(re.compile('ssh'),
      shell=True, stdout=self.fake_temp_file, stderr=subprocess.STDOUT,\
      stdin=self.fake_input_file) \
      .and_return(self.success)

    # put in a mock indicating that the database the user wants is supported
    #subprocess.should_receive('Popen').with_args(re.compile(
    #  '/etc/appscale/{0}/{1}'.format(APPSCALE_VERSION, 'cassandra')),
    subprocess.should_receive('Popen').with_args(re.compile('ssh'),
      shell=True, stdout=self.fake_temp_file, stderr=subprocess.STDOUT,\
      stdin=self.fake_input_file) \
      .and_return(self.success)

    # mock out generating the private key
    flexmock(M2Crypto.RSA)
    fake_rsa_key = flexmock(name='fake_rsa_key')
    fake_rsa_key.should_receive('save_key').with_args(
      LocalState.get_private_key_location(self.keyname), None)
    M2Crypto.RSA.should_receive('gen_key').and_return(fake_rsa_key)

    flexmock(M2Crypto.EVP)
    fake_pkey = flexmock(name='fake_pkey')
    fake_pkey.should_receive('assign_rsa').with_args(fake_rsa_key).and_return()
    M2Crypto.EVP.should_receive('PKey').and_return(fake_pkey)

    # and mock out generating the certificate
    flexmock(M2Crypto.X509)
    fake_cert = flexmock(name='fake_x509')
    fake_cert.should_receive('set_pubkey').with_args(fake_pkey).and_return()
    fake_cert.should_receive('set_subject')
    fake_cert.should_receive('set_issuer_name')
    fake_cert.should_receive('set_not_before')
    fake_cert.should_receive('set_not_after')
    fake_cert.should_receive('set_version')
    fake_cert.should_receive('set_serial_number')
    fake_cert.should_receive('sign').with_args(fake_pkey, md="sha1")
    fake_cert.should_receive('save_pem').with_args(
      LocalState.get_certificate_location(self.keyname))
    M2Crypto.X509.should_receive('X509').and_return(fake_cert)

    # assume that we started god fine
    #subprocess.should_receive('Popen').with_args(re.compile('god &'),
    subprocess.should_receive('Popen').with_args(re.compile('ssh'),
      shell=True, stdout=self.fake_temp_file, stderr=subprocess.STDOUT,\
      stdin=self.fake_input_file) \
      .and_return(self.success)

    # and that we copied over the AppController's god file
    #subprocess.should_receive('Popen').with_args(re.compile(
    #  'appcontroller.god'),
    subprocess.should_receive('Popen').with_args(re.compile('ssh'),
      shell=True, stdout=self.fake_temp_file, stderr=subprocess.STDOUT,\
      stdin=self.fake_input_file) \
      .and_return(self.success)

    # also, that we started the AppController itself
    #subprocess.should_receive('Popen').with_args(re.compile('god load'),
    subprocess.should_receive('Popen').with_args(re.compile('ssh'),
      shell=True, stdout=self.fake_temp_file, stderr=subprocess.STDOUT,\
      stdin=self.fake_input_file) \
      .and_return(self.success)

    # assume that the AppController comes up on the third attempt
    fake_socket = flexmock(name='fake_socket')
    fake_socket.should_receive('connect').with_args(('1.2.3.4',
      AppControllerClient.PORT)).and_raise(Exception).and_raise(Exception) \
      .and_return(None)

    # same for the UserAppServer
    fake_socket.should_receive('connect').with_args(('1.2.3.4',
      UserAppClient.PORT)).and_raise(Exception).and_raise(Exception) \
      .and_return(None)

    # as well as for the AppLoadBalancer
    fake_socket.should_receive('connect').with_args(('1.2.3.4',
      RemoteHelper.APP_LOAD_BALANCER_PORT)).and_raise(Exception) \
      .and_raise(Exception).and_return(None)

    flexmock(socket)
    socket.should_receive('socket').and_return(fake_socket)

    # mock out the SOAP call to the AppController and assume it succeeded
    fake_appcontroller = flexmock(name='fake_appcontroller')
    fake_appcontroller.should_receive('set_parameters').with_args(list, list,
      ['none'], 'the secret').and_return('OK')
    fake_appcontroller.should_receive('get_all_public_ips').with_args('the secret') \
      .and_return(json.dumps(['1.2.3.4']))
    role_info = [{
      'public_ip' : '1.2.3.4',
      'private_ip' : '1.2.3.4',
      'jobs' : ['shadow', 'login']
    }]
    fake_appcontroller.should_receive('get_role_info').with_args('the secret') \
      .and_return(json.dumps(role_info))
    fake_appcontroller.should_receive('status').with_args('the secret') \
      .and_return('nothing interesting here') \
      .and_return('Database is at not-up-yet') \
      .and_return('Database is at 1.2.3.4')
    fake_appcontroller.should_receive('is_done_initializing') \
      .and_raise(Exception) \
      .and_return(False) \
      .and_return(True)
    flexmock(SOAPpy)
    SOAPpy.should_receive('SOAPProxy').with_args('https://1.2.3.4:17443') \
      .and_return(fake_appcontroller)

    # mock out reading the locations.json file, and slip in our own json
#    os.path.should_receive('exists').with_args(
#      LocalState.get_locations_json_location(self.keyname)).and_return(True)
#
#    fake_nodes_json = flexmock(name="fake_nodes_json")
#    fake_nodes_json.should_receive('read').and_return(json.dumps([{
#      "public_ip" : "1.2.3.4",
#      "private_ip" : "1.2.3.4",
#      "jobs" : ["shadow", "login"]
#    }]))
#    fake_nodes_json.should_receive('write').and_return()
#    builtins.should_receive('open').with_args(
#      LocalState.get_locations_json_location(self.keyname), 'r') \
#      .and_return(fake_nodes_json)
#    builtins.should_receive('open').with_args(
#      LocalState.get_locations_json_location(self.keyname), 'w') \
#      .and_return(fake_nodes_json)
    local_state.should_receive('get_local_nodes_info').and_return(json.loads(
      json.dumps([{
        "public_ip" : "1.2.3.4",
        "private_ip" : "1.2.3.4",
        "jobs" : ["shadow", "login"]
      }])))


    # copying over the locations yaml and json files should be fine
    #subprocess.should_receive('Popen').with_args(re.compile(
    #  'locations-{0}.[yaml|json]'.format(self.keyname)),
    subprocess.should_receive('Popen').with_args(re.compile('ssh'),
      shell=True, stdout=self.fake_temp_file, stderr=subprocess.STDOUT,\
      stdin=self.fake_input_file) \
      .and_return(self.success)

    #self.success.should_receive('wait').and_return(0)


    # same for the secret key
    #subprocess.should_receive('Popen').with_args(re.compile(
    #  '{0}.secret'.format(self.keyname)),
    subprocess.should_receive('Popen').with_args(re.compile('scp'),
      shell=True, stdout=self.fake_temp_file, stderr=subprocess.STDOUT) \
      .and_return(self.success)

    #self.success.should_receive('wait').and_return(0)

    # mock out calls to the UserAppServer and presume that calls to create new
    # users succeed
    fake_userappserver = flexmock(name='fake_appcontroller')
    fake_userappserver.should_receive('commit_new_user').with_args(
      'a@a.com', str, 'xmpp_user', 'the secret') \
      .and_return('true')
    fake_userappserver.should_receive('commit_new_user').with_args(
      'a@1.2.3.4', str, 'xmpp_user', 'the secret') \
      .and_return('true')
    fake_userappserver.should_receive('set_cloud_admin_status').with_args(
      'a@a.com', 'true', 'the secret').and_return()
    fake_userappserver.should_receive('set_capabilities').with_args(
      'a@a.com', UserAppClient.ADMIN_CAPABILITIES, 'the secret').and_return()
    SOAPpy.should_receive('SOAPProxy').with_args('https://1.2.3.4:4343') \
      .and_return(fake_userappserver)

    # don't use a 192.168.X.Y IP here, since sometimes we set our virtual
    # machines to boot with those addresses (and that can mess up our tests).
    ips_layout = yaml.safe_load("""
master : 1.2.3.4
database: 1.2.3.4
zookeeper: 1.2.3.4
appengine:  1.2.3.4
    """)

    argv = [
      "--ips_layout", base64.b64encode(yaml.dump(ips_layout)),
      "--keyname", self.keyname,
      "--test"
    ]


    options = ParseArgs(argv, self.function).args
    AppScaleTools.run_instances(options)


  def test_appscale_in_one_node_virt_deployment_with_login_override(self):
    # let's say that appscale isn't already running
    local_state = flexmock(LocalState)
    local_state.should_receive('ensure_appscale_isnt_running').and_return()
    local_state.should_receive('make_appscale_directory').and_return()
<<<<<<< HEAD

    # mock out talking to logs.appscale.com
    fake_connection = flexmock(name='fake_connection')
    fake_connection.should_receive('request').with_args('POST', '/upload', str,
      AppScaleLogger.HEADERS).and_return()

    flexmock(httplib)
    httplib.should_receive('HTTPConnection').with_args('logs.appscale.com') \
      .and_return(fake_connection)

    # mock out generating the secret key
    flexmock(uuid)
    uuid.should_receive('uuid4').and_return('the secret')

    # mock out writing the secret key to ~/.appscale, as well as reading it
    # later
    builtins = flexmock(sys.modules['__builtin__'])
    builtins.should_call('open')  # set the fall-through

    secret_key_location = LocalState.get_secret_key_location(self.keyname)
    fake_secret = flexmock(name="fake_secret")
    fake_secret.should_receive('read').and_return('the secret')
    fake_secret.should_receive('write').and_return()
    builtins.should_receive('open').with_args(secret_key_location, 'r') \
      .and_return(fake_secret)
    builtins.should_receive('open').with_args(secret_key_location, 'w') \
      .and_return(fake_secret)

    # mock out seeing if the image is appscale-compatible, and assume it is
#    local_state = flexmock(LocalState)
#    local_state.should_receive('ensure_appscale_isnt_running').and_return()
#    local_state.should_receive('shell').and_raise(Exception)
#    # mock out our attempts to find /etc/appscale and presume it does exist
##    flexmock(subprocess)
##    subprocess.should_receive('Popen').with_args(re.compile('/etc/appscale'),
##      shell=True, stdout=self.fake_temp_file, stderr=subprocess.STDOUT) \
##      .and_return(self.success)
#    local_state.should_receive('shell')\
#      .with_args(re.compile('^ssh'),False,5,\
#        stdin=re.compile('ls /etc/appscale'))\
#      .and_return().ordered()
    flexmock(subprocess)
    subprocess.should_receive('Popen').with_args(re.compile('ssh'),
      shell=True, stdout=self.fake_temp_file, stderr=subprocess.STDOUT,\
      stdin=self.fake_input_file) \
      .and_return(self.success)

    self.success.should_receive('wait').and_return(0)


#    # mock out our attempts to find /etc/appscale/version and presume it does
#    # exist
##    subprocess.should_receive('Popen').with_args(re.compile(
##      '/etc/appscale/{0}'.format(APPSCALE_VERSION)),
##      shell=True, stdout=self.fake_temp_file, stderr=subprocess.STDOUT) \
##      .and_return(self.success)
#    local_state.should_receive('shell')\
#      .with_args(re.compile('^ssh'),False,5,\
#        stdin=re.compile('ls /etc/appscale/{0}'.format(APPSCALE_VERSION)))\
#      .and_return().ordered()
    subprocess.should_receive('Popen').with_args(re.compile('ssh'),
      shell=True, stdout=self.fake_temp_file, stderr=subprocess.STDOUT,\
      stdin=self.fake_input_file) \
      .and_return(self.success)

#    # put in a mock indicating that the database the user wants is supported
##    subprocess.should_receive('Popen').with_args(re.compile(
##      '/etc/appscale/{0}/{1}'.format(APPSCALE_VERSION, 'cassandra')),
##      shell=True, stdout=self.fake_temp_file, stderr=subprocess.STDOUT) \
##      .and_return(self.success)
#    local_state.should_receive('shell')\
#      .with_args(re.compile('^ssh'),False,5,\
#        stdin=re.compile('ls /etc/appscale/{0}/{1}'\
#          .format(APPSCALE_VERSION, 'cassandra')))\
#      .and_return().ordered()
    subprocess.should_receive('Popen').with_args(re.compile('ssh'),\
      shell=True, stdout=self.fake_temp_file, stderr=subprocess.STDOUT,\
      stdin=self.fake_input_file) \
      .and_return(self.success)

    # mock out generating the private key
    flexmock(M2Crypto.RSA)
    fake_rsa_key = flexmock(name='fake_rsa_key')
    fake_rsa_key.should_receive('save_key').with_args(
      LocalState.get_private_key_location(self.keyname), None)
    M2Crypto.RSA.should_receive('gen_key').and_return(fake_rsa_key)

    flexmock(M2Crypto.EVP)
    fake_pkey = flexmock(name='fake_pkey')
    fake_pkey.should_receive('assign_rsa').with_args(fake_rsa_key).and_return()
    M2Crypto.EVP.should_receive('PKey').and_return(fake_pkey)

    # and mock out generating the certificate
    flexmock(M2Crypto.X509)
    fake_cert = flexmock(name='fake_x509')
    fake_cert.should_receive('set_pubkey').with_args(fake_pkey).and_return()
    fake_cert.should_receive('set_subject')
    fake_cert.should_receive('set_issuer_name')
    fake_cert.should_receive('set_not_before')
    fake_cert.should_receive('set_not_after')
    fake_cert.should_receive('set_version')
    fake_cert.should_receive('set_serial_number')
    fake_cert.should_receive('sign').with_args(fake_pkey, md="sha1")
    fake_cert.should_receive('save_pem').with_args(
      LocalState.get_certificate_location(self.keyname))
    M2Crypto.X509.should_receive('X509').and_return(fake_cert)

#    # assume that we started god fine
#    subprocess.should_receive('Popen').with_args(re.compile('god &'),
#      shell=True, stdout=self.fake_temp_file, stderr=subprocess.STDOUT) \
#      .and_return(self.success)
#    local_state.should_receive('shell')\
#      .with_args(re.compile('^ssh'),False,5,stdin=re.compile('god &'))\
#      .and_return().ordered()
    subprocess.should_receive('Popen').with_args(re.compile('ssh'),
      shell=True, stdout=self.fake_temp_file, stderr=subprocess.STDOUT,
      stdin=self.fake_input_file) \
      .and_return(self.success)


#    # and that we copied over the AppController's god file
##    subprocess.should_receive('Popen').with_args(re.compile(
##      'appcontroller.god'),
##      shell=True, stdout=self.fake_temp_file, stderr=subprocess.STDOUT) \
##      .and_return(self.success)
#    local_state.should_receive('shell')\
#      .with_args(re.compile('scp .*appcontroller\.god.*'),False,5)\
#      .and_return().ordered()
    subprocess.should_receive('Popen').with_args(re.compile('ssh'),
      shell=True, stdout=self.fake_temp_file, stderr=subprocess.STDOUT,\
      stdin=self.fake_input_file) \
      .and_return(self.success)

##    # also, that we started the AppController itself
##    subprocess.should_receive('Popen').with_args(re.compile('god load'),
##      shell=True, stdout=self.fake_temp_file, stderr=subprocess.STDOUT) \
##      .and_return(self.success)
#    local_state.should_receive('shell')\
#      .with_args(re.compile('^ssh'),False,5,\
#        stdin=re.compile('^god load .*appcontroller\.god'))\
#      .and_return().ordered()
    subprocess.should_receive('Popen').with_args(re.compile('ssh'),
      shell=True, stdout=self.fake_temp_file, stderr=subprocess.STDOUT,\
      stdin=self.fake_input_file) \
      .and_return(self.success)


    # assume that the AppController comes up on the third attempt
    fake_socket = flexmock(name='fake_socket')
    fake_socket.should_receive('connect').with_args(('www.booscale.com',
      AppControllerClient.PORT)).and_raise(Exception).and_raise(Exception) \
      .and_return(None)

    # same for the UserAppServer
    fake_socket.should_receive('connect').with_args(('1.2.3.4',
      UserAppClient.PORT)).and_raise(Exception).and_raise(Exception) \
      .and_return(None)

    # as well as for the AppLoadBalancer
    fake_socket.should_receive('connect').with_args(('1.2.3.4',
      RemoteHelper.APP_LOAD_BALANCER_PORT)).and_raise(Exception) \
      .and_raise(Exception).and_return(None)

    flexmock(socket)
    socket.should_receive('socket').and_return(fake_socket)

    # mock out the SOAP call to the AppController and assume it succeeded
    fake_appcontroller = flexmock(name='fake_appcontroller')
    fake_appcontroller.should_receive('set_parameters').with_args(list, list,
      ['none'], 'the secret').and_return('OK')
    fake_appcontroller.should_receive('get_all_public_ips').with_args('the secret') \
      .and_return(json.dumps(['1.2.3.4']))
    role_info = [{
      'public_ip' : '1.2.3.4',
      'private_ip' : '1.2.3.4',
      'jobs' : ['shadow', 'login']
    }]
    fake_appcontroller.should_receive('get_role_info').with_args('the secret') \
      .and_return(json.dumps(role_info))
    fake_appcontroller.should_receive('status').with_args('the secret') \
      .and_return('nothing interesting here') \
      .and_return('Database is at not-up-yet') \
      .and_return('Database is at 1.2.3.4')
    fake_appcontroller.should_receive('is_done_initializing') \
      .and_raise(Exception) \
      .and_return(False) \
      .and_return(True)
    flexmock(SOAPpy)
    SOAPpy.should_receive('SOAPProxy').with_args('https://www.booscale.com:17443') \
      .and_return(fake_appcontroller)
    SOAPpy.should_receive('SOAPProxy').with_args('https://1.2.3.4:17443') \
      .and_return(fake_appcontroller)

    # mock out reading the locations.json file, and slip in our own json
#    os.path.should_receive('exists').with_args(
#      LocalState.get_locations_json_location(self.keyname)).and_return(True)
#
#    fake_nodes_json = flexmock(name="fake_nodes_json")
#    fake_nodes_json.should_receive('read').and_return(json.dumps([{
#      "public_ip" : "1.2.3.4",
#      "private_ip" : "1.2.3.4",
#      "jobs" : ["shadow", "login"]
#    }]))
#    fake_nodes_json.should_receive('write').and_return()
#    builtins.should_receive('open').with_args(
#      LocalState.get_locations_json_location(self.keyname), 'r') \
#      .and_return(fake_nodes_json)
#    builtins.should_receive('open').with_args(
#      LocalState.get_locations_json_location(self.keyname), 'w') \
#      .and_return(fake_nodes_json)
=======
    local_state.should_receive('update_local_metadata').and_return()
>>>>>>> 203fb1c2
    local_state.should_receive('get_local_nodes_info').and_return(json.loads(
      json.dumps([{
        "public_ip" : "1.2.3.4",
        "private_ip" : "1.2.3.4",
        "jobs" : ["shadow", "login"]
      }])))
    local_state.should_receive('get_secret_key').and_return("fookey")


    flexmock(RemoteHelper)
    RemoteHelper.should_receive('start_head_node')\
        .and_return(('1.2.3.4','i-ABCDEFG'))
    RemoteHelper.should_receive('sleep_until_port_is_open').and_return()
    RemoteHelper.should_receive('copy_local_metadata').and_return()
    RemoteHelper.should_receive('create_user_accounts').and_return()
    RemoteHelper.should_receive('wait_for_machines_to_finish_loading')\
        .and_return()

    acc = flexmock(AppControllerClient)
    acc.should_receive('get_uaserver_host').and_return('host')

    flexmock(UserAppClient).should_receive('set_admin_role').and_return()


    # don't use a 192.168.X.Y IP here, since sometimes we set our virtual
    # machines to boot with those addresses (and that can mess up our tests).
    ips_layout = yaml.safe_load("""
master : 1.2.3.4
database: 1.2.3.4
zookeeper: 1.2.3.4
appengine:  1.2.3.4
    """)

    argv = [
      "--ips_layout", base64.b64encode(yaml.dump(ips_layout)),
      "--keyname", self.keyname,
      "--test",
      "--login_host", "www.booscale.com"
    ]


    options = ParseArgs(argv, self.function).args
    AppScaleTools.run_instances(options)<|MERGE_RESOLUTION|>--- conflicted
+++ resolved
@@ -334,220 +334,7 @@
     local_state = flexmock(LocalState)
     local_state.should_receive('ensure_appscale_isnt_running').and_return()
     local_state.should_receive('make_appscale_directory').and_return()
-<<<<<<< HEAD
-
-    # mock out talking to logs.appscale.com
-    fake_connection = flexmock(name='fake_connection')
-    fake_connection.should_receive('request').with_args('POST', '/upload', str,
-      AppScaleLogger.HEADERS).and_return()
-
-    flexmock(httplib)
-    httplib.should_receive('HTTPConnection').with_args('logs.appscale.com') \
-      .and_return(fake_connection)
-
-    # mock out generating the secret key
-    flexmock(uuid)
-    uuid.should_receive('uuid4').and_return('the secret')
-
-    # mock out writing the secret key to ~/.appscale, as well as reading it
-    # later
-    builtins = flexmock(sys.modules['__builtin__'])
-    builtins.should_call('open')  # set the fall-through
-
-    secret_key_location = LocalState.get_secret_key_location(self.keyname)
-    fake_secret = flexmock(name="fake_secret")
-    fake_secret.should_receive('read').and_return('the secret')
-    fake_secret.should_receive('write').and_return()
-    builtins.should_receive('open').with_args(secret_key_location, 'r') \
-      .and_return(fake_secret)
-    builtins.should_receive('open').with_args(secret_key_location, 'w') \
-      .and_return(fake_secret)
-
-    # mock out seeing if the image is appscale-compatible, and assume it is
-#    local_state = flexmock(LocalState)
-#    local_state.should_receive('ensure_appscale_isnt_running').and_return()
-#    local_state.should_receive('shell').and_raise(Exception)
-#    # mock out our attempts to find /etc/appscale and presume it does exist
-##    flexmock(subprocess)
-##    subprocess.should_receive('Popen').with_args(re.compile('/etc/appscale'),
-##      shell=True, stdout=self.fake_temp_file, stderr=subprocess.STDOUT) \
-##      .and_return(self.success)
-#    local_state.should_receive('shell')\
-#      .with_args(re.compile('^ssh'),False,5,\
-#        stdin=re.compile('ls /etc/appscale'))\
-#      .and_return().ordered()
-    flexmock(subprocess)
-    subprocess.should_receive('Popen').with_args(re.compile('ssh'),
-      shell=True, stdout=self.fake_temp_file, stderr=subprocess.STDOUT,\
-      stdin=self.fake_input_file) \
-      .and_return(self.success)
-
-    self.success.should_receive('wait').and_return(0)
-
-
-#    # mock out our attempts to find /etc/appscale/version and presume it does
-#    # exist
-##    subprocess.should_receive('Popen').with_args(re.compile(
-##      '/etc/appscale/{0}'.format(APPSCALE_VERSION)),
-##      shell=True, stdout=self.fake_temp_file, stderr=subprocess.STDOUT) \
-##      .and_return(self.success)
-#    local_state.should_receive('shell')\
-#      .with_args(re.compile('^ssh'),False,5,\
-#        stdin=re.compile('ls /etc/appscale/{0}'.format(APPSCALE_VERSION)))\
-#      .and_return().ordered()
-    subprocess.should_receive('Popen').with_args(re.compile('ssh'),
-      shell=True, stdout=self.fake_temp_file, stderr=subprocess.STDOUT,\
-      stdin=self.fake_input_file) \
-      .and_return(self.success)
-
-#    # put in a mock indicating that the database the user wants is supported
-##    subprocess.should_receive('Popen').with_args(re.compile(
-##      '/etc/appscale/{0}/{1}'.format(APPSCALE_VERSION, 'cassandra')),
-##      shell=True, stdout=self.fake_temp_file, stderr=subprocess.STDOUT) \
-##      .and_return(self.success)
-#    local_state.should_receive('shell')\
-#      .with_args(re.compile('^ssh'),False,5,\
-#        stdin=re.compile('ls /etc/appscale/{0}/{1}'\
-#          .format(APPSCALE_VERSION, 'cassandra')))\
-#      .and_return().ordered()
-    subprocess.should_receive('Popen').with_args(re.compile('ssh'),\
-      shell=True, stdout=self.fake_temp_file, stderr=subprocess.STDOUT,\
-      stdin=self.fake_input_file) \
-      .and_return(self.success)
-
-    # mock out generating the private key
-    flexmock(M2Crypto.RSA)
-    fake_rsa_key = flexmock(name='fake_rsa_key')
-    fake_rsa_key.should_receive('save_key').with_args(
-      LocalState.get_private_key_location(self.keyname), None)
-    M2Crypto.RSA.should_receive('gen_key').and_return(fake_rsa_key)
-
-    flexmock(M2Crypto.EVP)
-    fake_pkey = flexmock(name='fake_pkey')
-    fake_pkey.should_receive('assign_rsa').with_args(fake_rsa_key).and_return()
-    M2Crypto.EVP.should_receive('PKey').and_return(fake_pkey)
-
-    # and mock out generating the certificate
-    flexmock(M2Crypto.X509)
-    fake_cert = flexmock(name='fake_x509')
-    fake_cert.should_receive('set_pubkey').with_args(fake_pkey).and_return()
-    fake_cert.should_receive('set_subject')
-    fake_cert.should_receive('set_issuer_name')
-    fake_cert.should_receive('set_not_before')
-    fake_cert.should_receive('set_not_after')
-    fake_cert.should_receive('set_version')
-    fake_cert.should_receive('set_serial_number')
-    fake_cert.should_receive('sign').with_args(fake_pkey, md="sha1")
-    fake_cert.should_receive('save_pem').with_args(
-      LocalState.get_certificate_location(self.keyname))
-    M2Crypto.X509.should_receive('X509').and_return(fake_cert)
-
-#    # assume that we started god fine
-#    subprocess.should_receive('Popen').with_args(re.compile('god &'),
-#      shell=True, stdout=self.fake_temp_file, stderr=subprocess.STDOUT) \
-#      .and_return(self.success)
-#    local_state.should_receive('shell')\
-#      .with_args(re.compile('^ssh'),False,5,stdin=re.compile('god &'))\
-#      .and_return().ordered()
-    subprocess.should_receive('Popen').with_args(re.compile('ssh'),
-      shell=True, stdout=self.fake_temp_file, stderr=subprocess.STDOUT,
-      stdin=self.fake_input_file) \
-      .and_return(self.success)
-
-
-#    # and that we copied over the AppController's god file
-##    subprocess.should_receive('Popen').with_args(re.compile(
-##      'appcontroller.god'),
-##      shell=True, stdout=self.fake_temp_file, stderr=subprocess.STDOUT) \
-##      .and_return(self.success)
-#    local_state.should_receive('shell')\
-#      .with_args(re.compile('scp .*appcontroller\.god.*'),False,5)\
-#      .and_return().ordered()
-    subprocess.should_receive('Popen').with_args(re.compile('ssh'),
-      shell=True, stdout=self.fake_temp_file, stderr=subprocess.STDOUT,\
-      stdin=self.fake_input_file) \
-      .and_return(self.success)
-
-##    # also, that we started the AppController itself
-##    subprocess.should_receive('Popen').with_args(re.compile('god load'),
-##      shell=True, stdout=self.fake_temp_file, stderr=subprocess.STDOUT) \
-##      .and_return(self.success)
-#    local_state.should_receive('shell')\
-#      .with_args(re.compile('^ssh'),False,5,\
-#        stdin=re.compile('^god load .*appcontroller\.god'))\
-#      .and_return().ordered()
-    subprocess.should_receive('Popen').with_args(re.compile('ssh'),
-      shell=True, stdout=self.fake_temp_file, stderr=subprocess.STDOUT,\
-      stdin=self.fake_input_file) \
-      .and_return(self.success)
-
-
-    # assume that the AppController comes up on the third attempt
-    fake_socket = flexmock(name='fake_socket')
-    fake_socket.should_receive('connect').with_args(('www.booscale.com',
-      AppControllerClient.PORT)).and_raise(Exception).and_raise(Exception) \
-      .and_return(None)
-
-    # same for the UserAppServer
-    fake_socket.should_receive('connect').with_args(('1.2.3.4',
-      UserAppClient.PORT)).and_raise(Exception).and_raise(Exception) \
-      .and_return(None)
-
-    # as well as for the AppLoadBalancer
-    fake_socket.should_receive('connect').with_args(('1.2.3.4',
-      RemoteHelper.APP_LOAD_BALANCER_PORT)).and_raise(Exception) \
-      .and_raise(Exception).and_return(None)
-
-    flexmock(socket)
-    socket.should_receive('socket').and_return(fake_socket)
-
-    # mock out the SOAP call to the AppController and assume it succeeded
-    fake_appcontroller = flexmock(name='fake_appcontroller')
-    fake_appcontroller.should_receive('set_parameters').with_args(list, list,
-      ['none'], 'the secret').and_return('OK')
-    fake_appcontroller.should_receive('get_all_public_ips').with_args('the secret') \
-      .and_return(json.dumps(['1.2.3.4']))
-    role_info = [{
-      'public_ip' : '1.2.3.4',
-      'private_ip' : '1.2.3.4',
-      'jobs' : ['shadow', 'login']
-    }]
-    fake_appcontroller.should_receive('get_role_info').with_args('the secret') \
-      .and_return(json.dumps(role_info))
-    fake_appcontroller.should_receive('status').with_args('the secret') \
-      .and_return('nothing interesting here') \
-      .and_return('Database is at not-up-yet') \
-      .and_return('Database is at 1.2.3.4')
-    fake_appcontroller.should_receive('is_done_initializing') \
-      .and_raise(Exception) \
-      .and_return(False) \
-      .and_return(True)
-    flexmock(SOAPpy)
-    SOAPpy.should_receive('SOAPProxy').with_args('https://www.booscale.com:17443') \
-      .and_return(fake_appcontroller)
-    SOAPpy.should_receive('SOAPProxy').with_args('https://1.2.3.4:17443') \
-      .and_return(fake_appcontroller)
-
-    # mock out reading the locations.json file, and slip in our own json
-#    os.path.should_receive('exists').with_args(
-#      LocalState.get_locations_json_location(self.keyname)).and_return(True)
-#
-#    fake_nodes_json = flexmock(name="fake_nodes_json")
-#    fake_nodes_json.should_receive('read').and_return(json.dumps([{
-#      "public_ip" : "1.2.3.4",
-#      "private_ip" : "1.2.3.4",
-#      "jobs" : ["shadow", "login"]
-#    }]))
-#    fake_nodes_json.should_receive('write').and_return()
-#    builtins.should_receive('open').with_args(
-#      LocalState.get_locations_json_location(self.keyname), 'r') \
-#      .and_return(fake_nodes_json)
-#    builtins.should_receive('open').with_args(
-#      LocalState.get_locations_json_location(self.keyname), 'w') \
-#      .and_return(fake_nodes_json)
-=======
     local_state.should_receive('update_local_metadata').and_return()
->>>>>>> 203fb1c2
     local_state.should_receive('get_local_nodes_info').and_return(json.loads(
       json.dumps([{
         "public_ip" : "1.2.3.4",
